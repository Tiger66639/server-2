<?php
/**
 * Class for utility functions
 *
 */

class OC_Util {
	public static $scripts=array();
	public static $styles=array();
	public static $headers=array();
	private static $rootMounted=false;
	private static $fsSetup=false;
	public static $core_styles=array();
	public static $core_scripts=array();

	// Can be set up
	public static function setupFS( $user = '' ) {// configure the initial filesystem based on the configuration
		if(self::$fsSetup) {//setting up the filesystem twice can only lead to trouble
			return false;
		}

		// If we are not forced to load a specific user we load the one that is logged in
		if( $user == "" && OC_User::isLoggedIn()) {
			$user = OC_User::getUser();
		}

		// load all filesystem apps before, so no setup-hook gets lost
		if(!isset($RUNTIME_NOAPPS) || !$RUNTIME_NOAPPS) {
			OC_App::loadApps(array('filesystem'));
		}

		// the filesystem will finish when $user is not empty,
		// mark fs setup here to avoid doing the setup from loading
		// OC_Filesystem
		if ($user != '') {
			self::$fsSetup=true;
		}

		$CONFIG_DATADIRECTORY = OC_Config::getValue( "datadirectory", OC::$SERVERROOT."/data" );
		//first set up the local "root" storage
		if(!self::$rootMounted) {
<<<<<<< HEAD
			\OC\Files\Filesystem::mount('\OC\Files\Storage\Local', array('datadir'=>$CONFIG_DATADIRECTORY), '/');
=======
			OC_Filesystem::mount('OC_Filestorage_Local', array('datadir'=>$CONFIG_DATADIRECTORY), '/');
>>>>>>> 6738275b
			self::$rootMounted=true;
		}

		if( $user != "" ) { //if we aren't logged in, there is no use to set up the filesystem
			$user_dir = '/'.$user.'/files';
			$user_root = OC_User::getHome($user);
			$userdirectory = $user_root . '/files';
			if( !is_dir( $userdirectory )) {
				mkdir( $userdirectory, 0755, true );
			}
			//jail the user into his "home" directory
			\OC\Files\Filesystem::mount('\OC\Files\Storage\Local', array('datadir' => $user_root), $user);
			\OC\Files\Filesystem::init($user_dir, $user);

			$quotaProxy=new OC_FileProxy_Quota();
			$fileOperationProxy = new OC_FileProxy_FileOperations();
			OC_FileProxy::register($quotaProxy);
			OC_FileProxy::register($fileOperationProxy);
			// Load personal mount config
			self::loadUserMountPoints($user);

			OC_Hook::emit('OC_Filesystem', 'setup', array('user' => $user, 'user_dir' => $user_dir));
		}
		return true;
	}

	public static function tearDownFS() {
		\OC\Files\Filesystem::tearDown();
		self::$fsSetup=false;
	}

	public static function loadUserMountPoints($user) {
		$user_dir = '/'.$user.'/files';
		$user_root = OC_User::getHome($user);
		$userdirectory = $user_root . '/files';
		if (is_file($user_root.'/mount.php')) {
			$mountConfig = include $user_root.'/mount.php';
			if (isset($mountConfig['user'][$user])) {
				foreach ($mountConfig['user'][$user] as $mountPoint => $options) {
					\OC\Files\Filesystem::mount($options['class'], $options['options'], $mountPoint);
				}
			}
<<<<<<< HEAD
		}		
=======

			$mtime=filemtime($user_root.'/mount.php');
			$previousMTime=OC_Preferences::getValue($user, 'files', 'mountconfigmtime', 0);
			if($mtime>$previousMTime) {//mount config has changed, filecache needs to be updated
				OC_FileCache::triggerUpdate($user);
				OC_Preferences::setValue($user, 'files', 'mountconfigmtime', $mtime);
			}
		}
>>>>>>> 6738275b
	}

	/**
	 * get the current installed version of ownCloud
	 * @return array
	 */
	public static function getVersion() {
		// hint: We only can count up. So the internal version number of ownCloud 4.5 will be 4.90.0. This is not visible to the user
		return array(4,91,01);
	}

	/**
	 * get the current installed version string of ownCloud
	 * @return string
	 */
	public static function getVersionString() {
		return '5.0 pre alpha';
	}

	/**
	 * get the current installed edition of ownCloud. There is the community edition that just returns an empty string and the enterprise edition that returns "Enterprise".
	 * @return string
	 */
	public static function getEditionString() {
			return '';
	}

	/**
	 * add a javascript file
	 *
	 * @param appid  $application
	 * @param filename  $file
	 */
	public static function addScript( $application, $file = null ) {
		if( is_null( $file )) {
			$file = $application;
			$application = "";
		}
		if( !empty( $application )) {
			self::$scripts[] = "$application/js/$file";
		}else{
			self::$scripts[] = "js/$file";
		}
	}

	/**
	 * add a css file
	 *
	 * @param appid  $application
	 * @param filename  $file
	 */
	public static function addStyle( $application, $file = null ) {
		if( is_null( $file )) {
			$file = $application;
			$application = "";
		}
		if( !empty( $application )) {
			self::$styles[] = "$application/css/$file";
		}else{
			self::$styles[] = "css/$file";
		}
	}

	/**
	 * @brief Add a custom element to the header
	 * @param string tag tag name of the element
	 * @param array $attributes array of attributes for the element
	 * @param string $text the text content for the element
	 */
	public static function addHeader( $tag, $attributes, $text='') {
		self::$headers[]=array('tag'=>$tag,'attributes'=>$attributes,'text'=>$text);
	}

	/**
	 * formats a timestamp in the "right" way
	 *
	 * @param int timestamp $timestamp
	 * @param bool dateOnly option to ommit time from the result
	 */
    public static function formatDate( $timestamp,$dateOnly=false) {
		if(isset($_SESSION['timezone'])) {//adjust to clients timezone if we know it
			$systemTimeZone = intval(date('O'));
			$systemTimeZone=(round($systemTimeZone/100, 0)*60)+($systemTimeZone%100);
			$clientTimeZone=$_SESSION['timezone']*60;
			$offset=$clientTimeZone-$systemTimeZone;
			$timestamp=$timestamp+$offset*60;
		}
		$l=OC_L10N::get('lib');
		return $l->l($dateOnly ? 'date' : 'datetime', $timestamp);
    }

	/**
	 * Shows a pagenavi widget where you can jump to different pages.
	 *
	 * @param int $pagecount
	 * @param int $page
	 * @param string $url
	 * @return OC_Template
	 */
	public static function getPageNavi($pagecount,$page,$url) {

		$pagelinkcount=8;
		if ($pagecount>1) {
			$pagestart=$page-$pagelinkcount;
			if($pagestart<0) $pagestart=0;
			$pagestop=$page+$pagelinkcount;
			if($pagestop>$pagecount) $pagestop=$pagecount;

			$tmpl = new OC_Template( '', 'part.pagenavi', '' );
			$tmpl->assign('page', $page);
			$tmpl->assign('pagecount', $pagecount);
			$tmpl->assign('pagestart', $pagestart);
			$tmpl->assign('pagestop', $pagestop);
			$tmpl->assign('url', $url);
			return $tmpl;
		}
	}



	/**
	 * check if the current server configuration is suitable for ownCloud
	 * @return array arrays with error messages and hints
	 */
	public static function checkServer() {
		$errors=array();

		$web_server_restart= false;
		//check for database drivers
		if(!(is_callable('sqlite_open') or class_exists('SQLite3')) and !is_callable('mysql_connect') and !is_callable('pg_connect')) {
			$errors[]=array('error'=>'No database drivers (sqlite, mysql, or postgresql) installed.<br/>','hint'=>'');//TODO: sane hint
			$web_server_restart= true;
		}

		//common hint for all file permissons error messages
		$permissionsHint="Permissions can usually be fixed by giving the webserver write access to the ownCloud directory";

		// Check if config folder is writable.
		if(!is_writable(OC::$SERVERROOT."/config/") or !is_readable(OC::$SERVERROOT."/config/")) {
			$errors[]=array('error'=>"Can't write into config directory 'config'",'hint'=>"You can usually fix this by giving the webserver user write access to the config directory in owncloud");
		}

		// Check if there is a writable install folder.
		if(OC_Config::getValue('appstoreenabled', true)) {
			if( OC_App::getInstallPath() === null  || !is_writable(OC_App::getInstallPath()) || !is_readable(OC_App::getInstallPath()) ) {
				$errors[]=array('error'=>"Can't write into apps directory",'hint'=>"You can usually fix this by giving the webserver user write access to the apps directory
				in owncloud or disabling the appstore in the config file.");
			}
		}

		$CONFIG_DATADIRECTORY = OC_Config::getValue( "datadirectory", OC::$SERVERROOT."/data" );
		//check for correct file permissions
		if(!stristr(PHP_OS, 'WIN')) {
			$permissionsModHint="Please change the permissions to 0770 so that the directory cannot be listed by other users.";
			$prems=substr(decoct(@fileperms($CONFIG_DATADIRECTORY)), -3);
			if(substr($prems, -1)!='0') {
				OC_Helper::chmodr($CONFIG_DATADIRECTORY, 0770);
				clearstatcache();
				$prems=substr(decoct(@fileperms($CONFIG_DATADIRECTORY)), -3);
				if(substr($prems, 2, 1)!='0') {
					$errors[]=array('error'=>'Data directory ('.$CONFIG_DATADIRECTORY.') is readable for other users<br/>', 'hint'=>$permissionsModHint);
				}
			}
			if( OC_Config::getValue( "enablebackup", false )) {
				$CONFIG_BACKUPDIRECTORY = OC_Config::getValue( "backupdirectory", OC::$SERVERROOT."/backup" );
				$prems=substr(decoct(@fileperms($CONFIG_BACKUPDIRECTORY)), -3);
				if(substr($prems, -1)!='0') {
					OC_Helper::chmodr($CONFIG_BACKUPDIRECTORY, 0770);
					clearstatcache();
					$prems=substr(decoct(@fileperms($CONFIG_BACKUPDIRECTORY)), -3);
					if(substr($prems, 2, 1)!='0') {
						$errors[]=array('error'=>'Data directory ('.$CONFIG_BACKUPDIRECTORY.') is readable for other users<br/>', 'hint'=>$permissionsModHint);
					}
				}
			}
		}else{
			//TODO: permissions checks for windows hosts
		}
		// Create root dir.
		if(!is_dir($CONFIG_DATADIRECTORY)) {
			$success=@mkdir($CONFIG_DATADIRECTORY);
			if(!$success) {
				$errors[]=array('error'=>"Can't create data directory (".$CONFIG_DATADIRECTORY.")",'hint'=>"You can usually fix this by giving the webserver write access to the ownCloud directory '".OC::$SERVERROOT."' (in a terminal, use the command 'chown -R www-data:www-data /path/to/your/owncloud/install/data' ");
			}
		} else if(!is_writable($CONFIG_DATADIRECTORY) or !is_readable($CONFIG_DATADIRECTORY)) {
			$errors[]=array('error'=>'Data directory ('.$CONFIG_DATADIRECTORY.') not writable by ownCloud<br/>','hint'=>$permissionsHint);
		}

		// check if all required php modules are present
		if(!class_exists('ZipArchive')) {
			$errors[]=array('error'=>'PHP module zip not installed.<br/>','hint'=>'Please ask your server administrator to install the module.');
			$web_server_restart= false;
		}

		if(!function_exists('mb_detect_encoding')) {
			$errors[]=array('error'=>'PHP module mb multibyte not installed.<br/>','hint'=>'Please ask your server administrator to install the module.');
			$web_server_restart= false;
		}
		if(!function_exists('ctype_digit')) {
			$errors[]=array('error'=>'PHP module ctype is not installed.<br/>','hint'=>'Please ask your server administrator to install the module.');
			$web_server_restart= false;
		}
		if(!function_exists('json_encode')) {
			$errors[]=array('error'=>'PHP module JSON is not installed.<br/>','hint'=>'Please ask your server administrator to install the module.');
			$web_server_restart= false;
		}
		if(!function_exists('imagepng')) {
			$errors[]=array('error'=>'PHP module GD is not installed.<br/>','hint'=>'Please ask your server administrator to install the module.');
			$web_server_restart= false;
		}
		if(!function_exists('gzencode')) {
			$errors[]=array('error'=>'PHP module zlib is not installed.<br/>','hint'=>'Please ask your server administrator to install the module.');
			$web_server_restart= false;
		}
		if(!function_exists('iconv')) {
			$errors[]=array('error'=>'PHP module iconv is not installed.<br/>','hint'=>'Please ask your server administrator to install the module.');
			$web_server_restart= false;
		}
		if(!function_exists('simplexml_load_string')) {
			$errors[]=array('error'=>'PHP module SimpleXML is not installed.<br/>','hint'=>'Please ask your server administrator to install the module.');
			$web_server_restart= false;
		}
		if(floatval(phpversion())<5.3) {
			$errors[]=array('error'=>'PHP 5.3 is required.<br/>','hint'=>'Please ask your server administrator to update PHP to version 5.3 or higher. PHP 5.2 is no longer supported by ownCloud and the PHP community.');
			$web_server_restart= false;
		}
		if(!defined('PDO::ATTR_DRIVER_NAME')) {
			$errors[]=array('error'=>'PHP PDO module is not installed.<br/>','hint'=>'Please ask your server administrator to install the module.');
			$web_server_restart= false;
		}

		if($web_server_restart) {
			$errors[]=array('error'=>'PHP modules have been installed, but they are still listed as missing?<br/>','hint'=>'Please ask your server administrator to restart the web server.');
		}

		return $errors;
	}

	public static function displayLoginPage($errors = array()) {
		$parameters = array();
		foreach( $errors as $key => $value ) {
			$parameters[$value] = true;
		}
		if (!empty($_POST['user'])) {
			$parameters["username"] =
				OC_Util::sanitizeHTML($_POST['user']).'"';
			$parameters['user_autofocus'] = false;
		} else {
			$parameters["username"] = '';
			$parameters['user_autofocus'] = true;
		}
		if (isset($_REQUEST['redirect_url'])) {
			$redirect_url = OC_Util::sanitizeHTML($_REQUEST['redirect_url']);
		} else {
			$redirect_url = $_SERVER['REQUEST_URI'];
		}
		$parameters['redirect_url'] = $redirect_url;
		OC_Template::printGuestPage("", "login", $parameters);
	}


	/**
	* Check if the app is enabled, redirects to home if not
	*/
	public static function checkAppEnabled($app) {
		if( !OC_App::isEnabled($app)) {
			header( 'Location: '.OC_Helper::linkToAbsolute( '', 'index.php' ));
			exit();
		}
	}

	/**
	* Check if the user is logged in, redirects to home if not. With
	* redirect URL parameter to the request URI.
	*/
	public static function checkLoggedIn() {
		// Check if we are a user
		if( !OC_User::isLoggedIn()) {
			header( 'Location: '.OC_Helper::linkToAbsolute( '', 'index.php', array('redirect_url' => $_SERVER["REQUEST_URI"])));
			exit();
		}
	}

	/**
	* Check if the user is a admin, redirects to home if not
	*/
	public static function checkAdminUser() {
		// Check if we are a user
		self::checkLoggedIn();
		self::verifyUser();
		if( !OC_Group::inGroup( OC_User::getUser(), 'admin' )) {
			header( 'Location: '.OC_Helper::linkToAbsolute( '', 'index.php' ));
			exit();
		}
	}

	/**
	* Check if the user is a subadmin, redirects to home if not
	* @return array $groups where the current user is subadmin
	*/
	public static function checkSubAdminUser() {
		// Check if we are a user
		self::checkLoggedIn();
		self::verifyUser();
		if(OC_Group::inGroup(OC_User::getUser(), 'admin')) {
			return true;
		}
		if(!OC_SubAdmin::isSubAdmin(OC_User::getUser())) {
			header( 'Location: '.OC_Helper::linkToAbsolute( '', 'index.php' ));
			exit();
		}
		return true;
	}

	/**
	* Check if the user verified the login with his password in the last 15 minutes
	* If not, the user will be shown a password verification page
	*/
	public static function verifyUser() {
		if(OC_Config::getValue('enhancedauth', false) === true) {
					// Check password to set session
			if(isset($_POST['password'])) {
				if (OC_User::login(OC_User::getUser(), $_POST["password"] ) === true) {
					$_SESSION['verifiedLogin']=time() + OC_Config::getValue('enhancedauthtime', 15 * 60);
				}
			}

		// Check if the user verified his password
			if(!isset($_SESSION['verifiedLogin']) OR $_SESSION['verifiedLogin'] < time()) {
				OC_Template::printGuestPage("", "verify",  array('username' => OC_User::getUser()));
				exit();
			}
		}
	}

	/**
	* Check if the user verified the login with his password
	* @return bool
	*/
	public static function isUserVerified() {
		if(OC_Config::getValue('enhancedauth', false) === true) {
			if(!isset($_SESSION['verifiedLogin']) OR $_SESSION['verifiedLogin'] < time()) {
				return false;
			}
		}
		return true;
	}

	/**
	* Redirect to the user default page
	*/
	public static function redirectToDefaultPage() {
		if(isset($_REQUEST['redirect_url']) && (substr($_REQUEST['redirect_url'], 0, strlen(OC::$WEBROOT)) == OC::$WEBROOT || $_REQUEST['redirect_url'][0] == '/')) {
			$location = $_REQUEST['redirect_url'];
		}
		else if (isset(OC::$REQUESTEDAPP) && !empty(OC::$REQUESTEDAPP)) {
			$location = OC_Helper::linkToAbsolute( OC::$REQUESTEDAPP, 'index.php' );
		}
		else {
			$defaultpage = OC_Appconfig::getValue('core', 'defaultpage');
			if ($defaultpage) {
				$location = OC_Helper::makeURLAbsolute(OC::$WEBROOT.'/'.$defaultpage);
			}
			else {
				$location = OC_Helper::linkToAbsolute( 'files', 'index.php' );
			}
		}
		OC_Log::write('core', 'redirectToDefaultPage: '.$location, OC_Log::DEBUG);
		header( 'Location: '.$location );
		exit();
	}

	/**
	 * get an id unqiue for this instance
	 * @return string
	 */
	public static function getInstanceId() {
		$id=OC_Config::getValue('instanceid', null);
		if(is_null($id)) {
			$id=uniqid();
			OC_Config::setValue('instanceid', $id);
		}
		return $id;
	}

	/**
	 * @brief Static lifespan (in seconds) when a request token expires.
	 * @see OC_Util::callRegister()
	 * @see OC_Util::isCallRegistered()
	 * @description
	 * Also required for the client side to compute the piont in time when to
	 * request a fresh token. The client will do so when nearly 97% of the
	 * timespan coded here has expired.
	 */
	public static $callLifespan = 3600; // 3600 secs = 1 hour

	/**
	 * @brief Register an get/post call. Important to prevent CSRF attacks.
	 * @todo Write howto: CSRF protection guide
	 * @return $token Generated token.
	 * @description
	 * Creates a 'request token' (random) and stores it inside the session.
	 * Ever subsequent (ajax) request must use such a valid token to succeed,
	 * otherwise the request will be denied as a protection against CSRF.
	 * The tokens expire after a fixed lifespan.
	 * @see OC_Util::$callLifespan
	 * @see OC_Util::isCallRegistered()
	 */
	public static function callRegister() {
		// Check if a token exists
		if(!isset($_SESSION['requesttoken']) || time() >$_SESSION['requesttoken']['time']) {
			// No valid token found, generate a new one.
			$requestTokenArray = array(
				"requesttoken" => self::generate_random_bytes(20),
				"time" => time()+self::$callLifespan,
				);
			$_SESSION['requesttoken']=$requestTokenArray;
		} else {
			// Valid token already exists, send it
			$requestTokenArray = $_SESSION['requesttoken'];
		}
		return($requestTokenArray['requesttoken']);
	}

	/**
	 * @brief Check an ajax get/post call if the request token is valid.
	 * @return boolean False if request token is not set or is invalid.
	 * @see OC_Util::$callLifespan
	 * @see OC_Util::callRegister()
	 */
	public static function isCallRegistered() {
		if(isset($_GET['requesttoken'])) {
			$token=$_GET['requesttoken'];
		}elseif(isset($_POST['requesttoken'])) {
			$token=$_POST['requesttoken'];
		}elseif(isset($_SERVER['HTTP_REQUESTTOKEN'])) {
			$token=$_SERVER['HTTP_REQUESTTOKEN'];
		}else{
			//no token found.
			return false;
		}

		// Check if the token is valid
		if(!isset($_SESSION['requesttoken']) || time() > $_SESSION['requesttoken']["time"]) {
			// Not valid
			return false;
		} else {
			// Valid token
			return true;
		}
	}

	/**
	 * @brief Check an ajax get/post call if the request token is valid. exit if not.
	 * Todo: Write howto
	 */
	public static function callCheck() {
		if(!OC_Util::isCallRegistered()) {
			exit;
		}
	}

	/**
	 * @brief Public function to sanitize HTML
	 *
	 * This function is used to sanitize HTML and should be applied on any
	 * string or array of strings before displaying it on a web page.
	 *
	 * @param string or array of strings
	 * @return array with sanitized strings or a single sanitized string, depends on the input parameter.
	 */
	public static function sanitizeHTML( &$value ) {
		if (is_array($value) || is_object($value)) array_walk_recursive($value, 'OC_Util::sanitizeHTML');
		else $value = htmlentities($value, ENT_QUOTES, 'UTF-8'); //Specify encoding for PHP<5.4
		return $value;
	}


	/**
	 * Check if the htaccess file is working by creating a test file in the data directory and trying to access via http
	 */
	public static function ishtaccessworking() {
		// testdata
		$filename='/htaccesstest.txt';
		$testcontent='testcontent';

		// creating a test file
		$testfile = OC_Config::getValue( "datadirectory", OC::$SERVERROOT."/data" ).'/'.$filename;

		if(file_exists($testfile)){// already running this test, possible recursive call
			return false;
		}

		$fp = @fopen($testfile, 'w');
		@fwrite($fp, $testcontent);
		@fclose($fp);

		// accessing the file via http
		$url = OC_Helper::makeURLAbsolute(OC::$WEBROOT.'/data'.$filename);
		$fp = @fopen($url, 'r');
		$content=@fread($fp, 2048);
		@fclose($fp);

		// cleanup
		@unlink($testfile);

		// does it work ?
		if($content==$testcontent) {
			return(false);
		}else{
			return(true);
		}
	}

	/**
	* @brief Generates a cryptographical secure pseudorandom string
	* @param Int with the length of the random string
	* @return String
	* Please also update secureRNG_available if you change something here
	*/
	public static function generate_random_bytes($length = 30) {

		// Try to use openssl_random_pseudo_bytes
		if(function_exists('openssl_random_pseudo_bytes')) {
			$pseudo_byte = bin2hex(openssl_random_pseudo_bytes($length, $strong));
			if($strong == true) {
				return substr($pseudo_byte, 0, $length); // Truncate it to match the length
			}
		}

		// Try to use /dev/urandom
		$fp = @file_get_contents('/dev/urandom', false, null, 0, $length);
		if ($fp !== false) {
			$string = substr(bin2hex($fp), 0, $length);
			return $string;
		}

		// Fallback to mt_rand()
		$characters = '0123456789';
		$characters .= 'abcdefghijklmnopqrstuvwxyz';
		$charactersLength = strlen($characters)-1;
		$pseudo_byte = "";

		// Select some random characters
		for ($i = 0; $i < $length; $i++) {
			$pseudo_byte .= $characters[mt_rand(0, $charactersLength)];
		}
		return $pseudo_byte;
	}

	/**
	* @brief Checks if a secure random number generator is available
	* @return bool
	*/
	public static function secureRNG_available() {

		// Check openssl_random_pseudo_bytes
		if(function_exists('openssl_random_pseudo_bytes')) {
			openssl_random_pseudo_bytes(1, $strong);
			if($strong == true) {
				return true;
			}
		}

		// Check /dev/urandom
		$fp = @file_get_contents('/dev/urandom', false, null, 0, 1);
		if ($fp !== false) {
			return true;
		}

		return false;
	}
}<|MERGE_RESOLUTION|>--- conflicted
+++ resolved
@@ -39,11 +39,7 @@
 		$CONFIG_DATADIRECTORY = OC_Config::getValue( "datadirectory", OC::$SERVERROOT."/data" );
 		//first set up the local "root" storage
 		if(!self::$rootMounted) {
-<<<<<<< HEAD
 			\OC\Files\Filesystem::mount('\OC\Files\Storage\Local', array('datadir'=>$CONFIG_DATADIRECTORY), '/');
-=======
-			OC_Filesystem::mount('OC_Filestorage_Local', array('datadir'=>$CONFIG_DATADIRECTORY), '/');
->>>>>>> 6738275b
 			self::$rootMounted=true;
 		}
 
@@ -86,18 +82,7 @@
 					\OC\Files\Filesystem::mount($options['class'], $options['options'], $mountPoint);
 				}
 			}
-<<<<<<< HEAD
 		}		
-=======
-
-			$mtime=filemtime($user_root.'/mount.php');
-			$previousMTime=OC_Preferences::getValue($user, 'files', 'mountconfigmtime', 0);
-			if($mtime>$previousMTime) {//mount config has changed, filecache needs to be updated
-				OC_FileCache::triggerUpdate($user);
-				OC_Preferences::setValue($user, 'files', 'mountconfigmtime', $mtime);
-			}
-		}
->>>>>>> 6738275b
 	}
 
 	/**
@@ -445,7 +430,7 @@
 		}
 		return true;
 	}
-
+	
 	/**
 	* Redirect to the user default page
 	*/
@@ -478,7 +463,7 @@
 		$id=OC_Config::getValue('instanceid', null);
 		if(is_null($id)) {
 			$id=uniqid();
-			OC_Config::setValue('instanceid', $id);
+			OC_Config::setValue('instanceid',$id);
 		}
 		return $id;
 	}
