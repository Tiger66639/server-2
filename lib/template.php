<?php
/**
 * ownCloud
 *
 * @author Frank Karlitschek
 * @author Jakob Sack
 * @copyright 2012 Frank Karlitschek frank@owncloud.org
 *
 * This library is free software; you can redistribute it and/or
 * modify it under the terms of the GNU AFFERO GENERAL PUBLIC LICENSE
 * License as published by the Free Software Foundation; either
 * version 3 of the License, or any later version.
 *
 * This library is distributed in the hope that it will be useful,
 * but WITHOUT ANY WARRANTY; without even the implied warranty of
 * MERCHANTABILITY or FITNESS FOR A PARTICULAR PURPOSE.  See the
 * GNU AFFERO GENERAL PUBLIC LICENSE for more details.
 *
 * You should have received a copy of the GNU Affero General Public
 * License along with this library.  If not, see <http://www.gnu.org/licenses/>.
 *
 */

require_once __DIR__.'/template/functions.php';

/**
 * This class provides the templates for ownCloud.
 */
class OC_Template extends \OC\Template\Base {
	private $renderas; // Create a full page?
	private $path; // The path to the template
	private $headers=array(); //custom headers

	/**
	 * @brief Constructor
	 * @param string $app app providing the template
	 * @param string $name of the template file (without suffix)
	 * @param string $renderas = ""; produce a full page
	 * @return OC_Template object
	 *
	 * This function creates an OC_Template object.
	 *
	 * If $renderas is set, OC_Template will try to produce a full page in the
	 * according layout. For now, renderas can be set to "guest", "user" or
	 * "admin".
	 */
	public function __construct( $app, $name, $renderas = "" ) {
		// Read the selected theme from the config file
		$theme = OC_Util::getTheme();

		// Read the detected formfactor and use the right file name.
		$fext = self::getFormFactorExtension();

		$requesttoken = OC::$session ? OC_Util::callRegister() : '';

		$parts = explode('/', $app); // fix translation when app is something like core/lostpassword
		$l10n = OC_L10N::get($parts[0]);

		list($path, $template) = $this->findTemplate($theme, $app, $name, $fext);

		// Set the private data
		$this->renderas = $renderas;
		$this->path = $path;

		parent::__construct($template, $requesttoken, $l10n);

		// Some headers to enhance security
		header('X-XSS-Protection: 1; mode=block'); // Enforce browser based XSS filters
		header('X-Content-Type-Options: nosniff'); // Disable sniffing the content type for IE

		// iFrame Restriction Policy
		$xFramePolicy = OC_Config::getValue('xframe_restriction', true);
		if($xFramePolicy) {
			header('X-Frame-Options: Sameorigin'); // Disallow iFraming from other domains
		}
		
		// Content Security Policy
		// If you change the standard policy, please also change it in config.sample.php
		$policy = OC_Config::getValue('custom_csp_policy',
			'default-src \'self\'; '
			.'script-src \'self\' \'unsafe-eval\'; '
			.'style-src \'self\' \'unsafe-inline\'; '
			.'frame-src *; '
			.'img-src *; '
			.'font-src \'self\' data:; '
			.'media-src *');
		header('Content-Security-Policy:'.$policy); // Standard

	}

	/**
	 * autodetect the formfactor of the used device
	 * default -> the normal desktop browser interface
	 * mobile -> interface for smartphones
	 * tablet -> interface for tablets
	 * standalone -> the default interface but without header, footer and
	 *	sidebar, just the application. Useful to use just a specific
	 *	app on the desktop in a standalone window.
	 */
	public static function detectFormfactor() {
		// please add more useragent strings for other devices
		if(isset($_SERVER['HTTP_USER_AGENT'])) {
			if(stripos($_SERVER['HTTP_USER_AGENT'], 'ipad')>0) {
				$mode='tablet';
			}elseif(stripos($_SERVER['HTTP_USER_AGENT'], 'iphone')>0) {
				$mode='mobile';
			}elseif((stripos($_SERVER['HTTP_USER_AGENT'], 'N9')>0)
				and (stripos($_SERVER['HTTP_USER_AGENT'], 'nokia')>0)) {
				$mode='mobile';
			}else{
				$mode='default';
			}
		}else{
			$mode='default';
		}
		return($mode);
	}

	/**
	 * @brief Returns the formfactor extension for current formfactor
	 */
	static public function getFormFactorExtension()
	{
		if (!\OC::$session) {
			return '';
		}
		// if the formfactor is not yet autodetected do the
		// autodetection now. For possible formfactors check the
		// detectFormfactor documentation
		if (!\OC::$session->exists('formfactor')) {
			\OC::$session->set('formfactor', self::detectFormfactor());
		}
		// allow manual override via GET parameter
		if(isset($_GET['formfactor'])) {
			\OC::$session->set('formfactor', $_GET['formfactor']);
		}
		$formfactor = \OC::$session->get('formfactor');
		if($formfactor==='default') {
			$fext='';
		}elseif($formfactor==='mobile') {
			$fext='.mobile';
		}elseif($formfactor==='tablet') {
			$fext='.tablet';
		}elseif($formfactor==='standalone') {
			$fext='.standalone';
		}else{
			$fext='';
		}
		return $fext;
	}

	/**
	 * @brief find the template with the given name
	 * @param string $name of the template file (without suffix)
	 *
	 * Will select the template file for the selected theme and formfactor.
	 * Checking all the possible locations.
	 */
	protected function findTemplate($theme, $app, $name, $fext) {
		// Check if it is a app template or not.
		if( $app !== '' ) {
			$dirs = $this->getAppTemplateDirs($theme, $app, OC::$SERVERROOT, OC_App::getAppPath($app));
		} else {
			$dirs = $this->getCoreTemplateDirs($theme, OC::$SERVERROOT);
		}
		$locator = new \OC\Template\TemplateFileLocator( $fext, $dirs );
		$template = $locator->find($name);
		$path = $locator->getPath();
		return array($path, $template);
	}

	/**
	 * @brief Add a custom element to the header
	 * @param string $tag tag name of the element
	 * @param array $attributes array of attributes for the element
	 * @param string $text the text content for the element
	 */
	public function addHeader( $tag, $attributes, $text='') {
		$this->headers[]=array('tag'=>$tag,'attributes'=>$attributes, 'text'=>$text);
	}

	/**
	 * @brief Process the template
	 * @return bool
	 *
	 * This function process the template. If $this->renderas is set, it
	 * will produce a full page.
	 */
	public function fetchPage() {
		$data = parent::fetchPage();

		if( $this->renderas ) {
			$page = new OC_TemplateLayout($this->renderas);

			// Add custom headers
			$page->assign('headers', $this->headers, false);
			foreach(OC_Util::$headers as $header) {
				$page->append('headers', $header);
			}

			$page->assign( "content", $data, false );
			return $page->fetchPage();
		}
		else{
			return $data;
		}
	}

	/**
<<<<<<< HEAD
	 * @brief doing the actual work
	 * @return string content
	 *
	 * Includes the template file, fetches its output
	 */
	private function _fetch() {
		// Register the variables
		$_ = $this->vars;
		$l = $this->l10n;
		$defaults = new \OC_Defaults;

		// Execute the template
		ob_start();
		include $this->template; // <-- we have to use include because we pass $_!
		$data = ob_get_contents();
		@ob_end_clean();

		// return the data
		return $data;
	}

	/**
=======
>>>>>>> 7bb6aab8
	 * @brief Include template
	 * @return string returns content of included template
	 *
	 * Includes another template. use <?php echo $this->inc('template'); ?> to
	 * do this.
	 */
	public function inc( $file, $additionalparams = null ) {
<<<<<<< HEAD
		$_ = $this->vars;
		$l = $this->l10n;
		$defaults = new \OC_Defaults;

		if( !is_null($additionalparams)) {
			$_ = array_merge( $additionalparams, $this->vars );
		}

		// Include
		ob_start();
		include $this->path.$file.'.php';
		$data = ob_get_contents();
		@ob_end_clean();

		// Return data
		return $data;
=======
		return $this->load($this->path.$file.'.php', $additionalparams);
>>>>>>> 7bb6aab8
	}

	/**
	 * @brief Shortcut to print a simple page for users
	 * @param string $application The application we render the template for
	 * @param string $name Name of the template
	 * @param array $parameters Parameters for the template
	 * @return bool
	 */
	public static function printUserPage( $application, $name, $parameters = array() ) {
		$content = new OC_Template( $application, $name, "user" );
		foreach( $parameters as $key => $value ) {
			$content->assign( $key, $value );
		}
		print $content->printPage();
	}

	/**
	 * @brief Shortcut to print a simple page for admins
	 * @param string $application The application we render the template for
	 * @param string $name Name of the template
	 * @param array $parameters Parameters for the template
	 * @return bool
	 */
	public static function printAdminPage( $application, $name, $parameters = array() ) {
		$content = new OC_Template( $application, $name, "admin" );
		foreach( $parameters as $key => $value ) {
			$content->assign( $key, $value );
		}
		return $content->printPage();
	}

	/**
	 * @brief Shortcut to print a simple page for guests
	 * @param string $application The application we render the template for
	 * @param string $name Name of the template
	 * @param string $parameters Parameters for the template
	 * @return bool
	 */
	public static function printGuestPage( $application, $name, $parameters = array() ) {
		$content = new OC_Template( $application, $name, "guest" );
		foreach( $parameters as $key => $value ) {
			$content->assign( $key, $value );
		}
		return $content->printPage();
	}

	/**
		* @brief Print a fatal error page and terminates the script
		* @param string $error_msg The error message to show
		* @param string $hint An optional hint message
		* Warning: All data passed to $hint needs to get sanitized using OC_Util::sanitizeHTML
		*/
	public static function printErrorPage( $error_msg, $hint = '' ) {
		$content = new OC_Template( '', 'error', 'error' );
		$errors = array(array('error' => $error_msg, 'hint' => $hint));
		$content->assign( 'errors', $errors );
		$content->printPage();
		die();
	}
	
	/**
	 * print error page using Exception details
	 * @param Exception $exception
	 */
	
	public static function printExceptionErrorPage(Exception $exception) {
		$error_msg = $exception->getMessage();
		if ($exception->getCode()) {
			$error_msg = '['.$exception->getCode().'] '.$error_msg;
		}
		if (defined('DEBUG') and DEBUG) {
			$hint = $exception->getTraceAsString();
			if (!empty($hint)) {
				$hint = '<pre>'.$hint.'</pre>';
			}
			$l = OC_L10N::get('lib');
			while (method_exists($exception, 'previous') && $exception = $exception->previous()) {
				$error_msg .= '<br/>'.$l->t('Caused by:').' ';
				if ($exception->getCode()) {
					$error_msg .= '['.$exception->getCode().'] ';
				}
				$error_msg .= $exception->getMessage();
			};
		} else {
			$hint = '';
			if ($exception instanceof \OC\HintException) {
				$hint = $exception->getHint();
			}
		}
		self::printErrorPage($error_msg, $hint);
	}
}<|MERGE_RESOLUTION|>--- conflicted
+++ resolved
@@ -207,31 +207,6 @@
 	}
 
 	/**
-<<<<<<< HEAD
-	 * @brief doing the actual work
-	 * @return string content
-	 *
-	 * Includes the template file, fetches its output
-	 */
-	private function _fetch() {
-		// Register the variables
-		$_ = $this->vars;
-		$l = $this->l10n;
-		$defaults = new \OC_Defaults;
-
-		// Execute the template
-		ob_start();
-		include $this->template; // <-- we have to use include because we pass $_!
-		$data = ob_get_contents();
-		@ob_end_clean();
-
-		// return the data
-		return $data;
-	}
-
-	/**
-=======
->>>>>>> 7bb6aab8
 	 * @brief Include template
 	 * @return string returns content of included template
 	 *
@@ -239,26 +214,7 @@
 	 * do this.
 	 */
 	public function inc( $file, $additionalparams = null ) {
-<<<<<<< HEAD
-		$_ = $this->vars;
-		$l = $this->l10n;
-		$defaults = new \OC_Defaults;
-
-		if( !is_null($additionalparams)) {
-			$_ = array_merge( $additionalparams, $this->vars );
-		}
-
-		// Include
-		ob_start();
-		include $this->path.$file.'.php';
-		$data = ob_get_contents();
-		@ob_end_clean();
-
-		// Return data
-		return $data;
-=======
 		return $this->load($this->path.$file.'.php', $additionalparams);
->>>>>>> 7bb6aab8
 	}
 
 	/**
