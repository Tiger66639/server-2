--- conflicted
+++ resolved
@@ -15,11 +15,7 @@
 	 * @param string $link link for the result
 	 * @param string $type the type of result as human readable string ('File', 'Music', etc)
 	 */
-<<<<<<< HEAD
-	public function __construct($name,$text,$link,$type) {
-=======
 	public function __construct($name, $text, $link, $type) {
->>>>>>> d1c0f2a7
 		$this->name=$name;
 		$this->text=$text;
 		$this->link=$link;
