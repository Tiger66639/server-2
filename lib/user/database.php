<?php

/**
 * ownCloud
 *
 * @author Frank Karlitschek
 * @copyright 2012 Frank Karlitschek frank@owncloud.org
 *
 * This library is free software; you can redistribute it and/or
 * modify it under the terms of the GNU AFFERO GENERAL PUBLIC LICENSE
 * License as published by the Free Software Foundation; either
 * version 3 of the License, or any later version.
 *
 * This library is distributed in the hope that it will be useful,
 * but WITHOUT ANY WARRANTY; without even the implied warranty of
 * MERCHANTABILITY or FITNESS FOR A PARTICULAR PURPOSE.  See the
 * GNU AFFERO GENERAL PUBLIC LICENSE for more details.
 *
 * You should have received a copy of the GNU Affero General Public
 * License along with this library.  If not, see <http://www.gnu.org/licenses/>.
 *
 */
/*
 *
 * The following SQL statement is just a help for developers and will not be
 * executed!
 *
 * CREATE TABLE `users` (
 *   `uid` varchar(64) COLLATE utf8_unicode_ci NOT NULL,
 *   `password` varchar(255) COLLATE utf8_unicode_ci NOT NULL,
 *   PRIMARY KEY (`uid`)
 * ) ENGINE=MyISAM DEFAULT CHARSET=utf8 COLLATE=utf8_unicode_ci;
 *
 */

require_once 'phpass/PasswordHash.php';

/**
 * Class for user management in a SQL Database (e.g. MySQL, SQLite)
 */
class OC_User_Database extends OC_User_Backend {
	/**
	 * @var PasswordHash
	 */
	static private $hasher=null;

	private function getHasher() {
		if(!self::$hasher) {
			//we don't want to use DES based crypt(), since it doesn't return a has with a recognisable prefix
			$forcePortable=(CRYPT_BLOWFISH!=1);
			self::$hasher=new PasswordHash(8, $forcePortable);
		}
		return self::$hasher;

	}

	/**
	 * @brief Create a new user
	 * @param $uid The username of the user to create
	 * @param $password The password of the new user
	 * @returns true/false
	 *
	 * Creates a new user. Basic checking of username is done in OC_User
	 * itself, not in its subclasses.
	 */
	public function createUser( $uid, $password ) {
		if( $this->userExists($uid) ) {
			return false;
		}else{
			$hasher=$this->getHasher();
			$hash = $hasher->HashPassword($password.OC_Config::getValue('passwordsalt', ''));
			$query = OC_DB::prepare( 'INSERT INTO `*PREFIX*users` ( `uid`, `password` ) VALUES( ?, ? )' );
			$result = $query->execute( array( $uid, $hash));

			return $result ? true : false;
		}
	}

	/**
	 * @brief delete a user
	 * @param $uid The username of the user to delete
	 * @returns true/false
	 *
	 * Deletes a user
	 */
	public function deleteUser( $uid ) {
		// Delete user-group-relation
		$query = OC_DB::prepare( 'DELETE FROM `*PREFIX*users` WHERE uid = ?' );
		$query->execute( array( $uid ));
		return true;
	}

	/**
	 * @brief Set password
	 * @param $uid The username
	 * @param $password The new password
	 * @returns true/false
	 *
	 * Change the password of a user
	 */
	public function setPassword( $uid, $password ) {
		if( $this->userExists($uid) ) {
			$hasher=$this->getHasher();
			$hash = $hasher->HashPassword($password.OC_Config::getValue('passwordsalt', ''));
			$query = OC_DB::prepare( 'UPDATE `*PREFIX*users` SET `password` = ? WHERE `uid` = ?' );
			$query->execute( array( $hash, $uid ));

			return true;
		}else{
			return false;
		}
	}

	/**
	 * @brief Check if the password is correct
	 * @param $uid The username
	 * @param $password The password
	 * @returns string
	 *
	 * Check if the password is correct without logging in the user
	 * returns the user id or false
	 */
	public function checkPassword( $uid, $password ) {
		$query = OC_DB::prepare( 'SELECT `uid`, `password` FROM `*PREFIX*users` WHERE LOWER(`uid`) = LOWER(?)' );
		$result = $query->execute( array( $uid));

		$row=$result->fetchRow();
		if($row) {
			$storedHash=$row['password'];
			if ($storedHash[0]=='$') {//the new phpass based hashing
				$hasher=$this->getHasher();
				if($hasher->CheckPassword($password.OC_Config::getValue('passwordsalt', ''), $storedHash)) {
					return $row['uid'];
				}else{
					return false;
				}
			}else{//old sha1 based hashing
				if(sha1($password)==$storedHash) {
					//upgrade to new hashing
					$this->setPassword($row['uid'], $password);
					return $row['uid'];
				}else{
					return false;
				}
			}
		}else{
			return false;
		}
	}

	/**
	 * @brief Get a list of all users
	 * @returns array with all uids
	 *
	 * Get a list of all users.
	 */
	public function getUsers($search = '', $limit = null, $offset = null) {
<<<<<<< HEAD
		$query = OC_DB::prepare('SELECT `uid` FROM `*PREFIX*users` WHERE LOWER(`uid`) LIKE LOWER(?)',$limit,$offset);
=======
		$query = OC_DB::prepare('SELECT `uid` FROM `*PREFIX*users` WHERE LOWER(`uid`) LIKE LOWER(?)', $limit, $offset);
>>>>>>> d1c0f2a7
		$result = $query->execute(array($search.'%'));
		$users = array();
		while ($row = $result->fetchRow()) {
			$users[] = $row['uid'];
		}
		return $users;
	}

	/**
	 * @brief check if a user exists
	 * @param string $uid the username
	 * @return boolean
	 */
	public function userExists($uid) {
		$query = OC_DB::prepare( 'SELECT * FROM `*PREFIX*users` WHERE LOWER(`uid`) = LOWER(?)' );
		$result = $query->execute( array( $uid ));
<<<<<<< HEAD

=======
		if (OC_DB::isError($result)) {
			OC_Log::write('core', OC_DB::getErrorMessage($result), OC_Log::ERROR);
			return false;
		}
>>>>>>> d1c0f2a7
		return $result->numRows() > 0;
	}

	/**
	* @brief get the user's home directory
	* @param string $uid the username
	* @return boolean
	*/
	public function getHome($uid) {
		if($this->userExists($uid)) {
			return OC_Config::getValue( "datadirectory", OC::$SERVERROOT."/data" ) . '/' . $uid;
		}else{
			return false;
		}
	}
}<|MERGE_RESOLUTION|>--- conflicted
+++ resolved
@@ -155,11 +155,7 @@
 	 * Get a list of all users.
 	 */
 	public function getUsers($search = '', $limit = null, $offset = null) {
-<<<<<<< HEAD
-		$query = OC_DB::prepare('SELECT `uid` FROM `*PREFIX*users` WHERE LOWER(`uid`) LIKE LOWER(?)',$limit,$offset);
-=======
 		$query = OC_DB::prepare('SELECT `uid` FROM `*PREFIX*users` WHERE LOWER(`uid`) LIKE LOWER(?)', $limit, $offset);
->>>>>>> d1c0f2a7
 		$result = $query->execute(array($search.'%'));
 		$users = array();
 		while ($row = $result->fetchRow()) {
@@ -176,14 +172,10 @@
 	public function userExists($uid) {
 		$query = OC_DB::prepare( 'SELECT * FROM `*PREFIX*users` WHERE LOWER(`uid`) = LOWER(?)' );
 		$result = $query->execute( array( $uid ));
-<<<<<<< HEAD
-
-=======
 		if (OC_DB::isError($result)) {
 			OC_Log::write('core', OC_DB::getErrorMessage($result), OC_Log::ERROR);
 			return false;
 		}
->>>>>>> d1c0f2a7
 		return $result->numRows() > 0;
 	}
 
