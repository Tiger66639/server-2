--- conflicted
+++ resolved
@@ -78,11 +78,7 @@
 * @return string
 */
 function fileDownloadPath(dir, file) {
-<<<<<<< HEAD
-	return OC.filePath('files', 'ajax', 'download.php')+'&files='+encodeURIComponent(file)+'&dir='+encodeURIComponent(dir);
-=======
 	return OC.filePath('files', 'ajax', 'download.php')+'?files='+encodeURIComponent(file)+'&dir='+encodeURIComponent(dir);
->>>>>>> d1c0f2a7
 }
 
 var OC={
@@ -115,11 +111,7 @@
 		var isCore=OC.coreApps.indexOf(app)!==-1,
 			link=OC.webroot;
 		if((file.substring(file.length-3) === 'php' || file.substring(file.length-3) === 'css') && !isCore){
-<<<<<<< HEAD
-			link+='/?app=' + app;
-=======
 			link+='/index.php/apps/' + app;
->>>>>>> d1c0f2a7
 			if (file != 'index.php') {
 				link+='/';
 				if(type){
@@ -623,7 +615,7 @@
 	$('.jp-controls .jp-previous').tipsy({gravity:'nw', fade:true, live:true});
 	$('.jp-controls .jp-next').tipsy({gravity:'n', fade:true, live:true});
 	$('.password .action').tipsy({gravity:'se', fade:true, live:true});
-	$('.file_upload_button_wrapper').tipsy({gravity:'w', fade:true});
+	$('#upload a').tipsy({gravity:'w', fade:true});
 	$('.selectedActions a').tipsy({gravity:'s', fade:true, live:true});
 	$('a.delete').tipsy({gravity: 'e', fade:true, live:true});
 	$('a.action').tipsy({gravity:'s', fade:true, live:true});
@@ -665,11 +657,7 @@
 
 /**
  * Filter Jquery selector by attribute value
-<<<<<<< HEAD
- **/
-=======
- */
->>>>>>> d1c0f2a7
+ */
 $.fn.filterAttr = function(attr_name, attr_value) {
 	return this.filter(function() { return $(this).attr(attr_name) === attr_value; });
 };
@@ -677,11 +665,7 @@
 function humanFileSize(size) {
 	var humanList = ['B', 'kB', 'MB', 'GB', 'TB'];
 	// Calculate Log with base 1024: size = 1024 ** order
-<<<<<<< HEAD
-	var order = Math.floor(Math.log(size) / Math.log(1024));
-=======
 	var order = size?Math.floor(Math.log(size) / Math.log(1024)):0;
->>>>>>> d1c0f2a7
 	// Stay in range of the byte sizes that are defined
 	order = Math.min(humanList.length - 1, order);
 	var readableFormat = humanList[order];
@@ -704,11 +688,6 @@
 	if(typeof date=='number'){
 		date=new Date(date);
 	}
-<<<<<<< HEAD
-	var monthNames = [ t('files','January'), t('files','February'), t('files','March'), t('files','April'), t('files','May'), t('files','June'),
-	t('files','July'), t('files','August'), t('files','September'), t('files','October'), t('files','November'), t('files','December') ];
-	return monthNames[date.getMonth()]+' '+date.getDate()+', '+date.getFullYear()+', '+((date.getHours()<10)?'0':'')+date.getHours()+':'+((date.getMinutes()<10)?'0':'')+date.getMinutes();
-=======
 	return $.datepicker.formatDate(datepickerFormatDate, date)+' '+date.getHours()+':'+((date.getMinutes()<10)?'0':'')+date.getMinutes();
 }
 
@@ -735,7 +714,6 @@
 	//else if(timediff < 31556926) { return t('core','months ago'); }
 	else if(timediff < 63113852) { return t('core','last year'); }
 	else { return t('core','years ago'); }
->>>>>>> d1c0f2a7
 }
 
 /**
