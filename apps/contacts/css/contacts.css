--- conflicted
+++ resolved
@@ -33,15 +33,9 @@
 .form dd { display: table-cell; clear: right; float: left; margin: 0; padding: 0px; white-space: nowrap; vertical-align: text-bottom; }
 #address.form dt { min-width: 5em; }
 #address.form dl { min-width: 10em; }
-<<<<<<< HEAD
-
 .loading {/*cursor: progress; */ cursor: wait; }
-=======
 .droptarget { margin: 0.5em; padding: 0.5em; border: thin solid #ccc; -moz-border-radius:.3em; -webkit-border-radius:.3em; border-radius:.3em; }
 .droppable { margin: 0.5em; padding: 0.5em; border: thin dashed #333; -moz-border-radius:.3em; -webkit-border-radius:.3em; border-radius:.3em; }
-.loading { background: url('../../../core/img/loading.gif') no-repeat center !important; /*cursor: progress; */ cursor: wait; }
-.ui-autocomplete-loading { background: url('../../../core/img/loading.gif') right center no-repeat; }
->>>>>>> 9b134b06
 .float { float: left; }
 .listactions { height: 1em; width:60px; float: left; clear: right; }
 .add,.edit,.delete,.mail, .globe, .upload, .cloud { cursor: pointer; width: 20px; height: 20px; margin: 0; float: left; position:relative; opacity: 0.1; }
@@ -58,12 +52,8 @@
 #identityprops { /*position: absolute; top: 2.5em; left: 0px;*/ }
 /*#contact_photo { max-width: 250px; }*/
 #contact_identity { min-width: 30em; }
-<<<<<<< HEAD
+#note { min-width: 200px; }
 .contactsection { position: relative; float: left; /*max-width: 40em;*/ padding: 0.5em; height: auto; border: thin solid lightgray;/* -webkit-border-radius: 0.5em; -moz-border-radius: 0.5em; border-radius: 0.5em; background-color: #f8f8f8;*/ }
-=======
-#note { min-width: 200px; }
-.contactsection { position: relative; float: left; /*max-width: 40em;*/ padding: 0.5em; height: auto: border: thin solid lightgray;/* -webkit-border-radius: 0.5em; -moz-border-radius: 0.5em; border-radius: 0.5em; background-color: #f8f8f8;*/ }
->>>>>>> 9b134b06
 
 .contactpart legend { width:auto; padding:.3em; border:1px solid #ddd; font-weight:bold; cursor:pointer; background:#f8f8f8; color:#555; text-shadow:#fff 0 1px 0; -moz-box-shadow:0 1px 1px #fff, 0 1px 1px #fff inset; -webkit-box-shadow:0 1px 1px #fff, 0 1px 1px #fff inset; -moz-border-radius:.5em; -webkit-border-radius:.5em; border-radius:.5em; }
 #cropbox { margin: auto; }
@@ -102,4 +92,4 @@
 .propertylist li > input[type="checkbox"],input[type="radio"] { float: left; clear: left; width: 20px; height: 20px; vertical-align: middle; }
 .propertylist li > select { float: left; max-width: 8em; }
 .typelist { float: left; max-width: 10em; } /* for multiselect */
-.addresslist { clear: both; }
+.addresslist { clear: both; }