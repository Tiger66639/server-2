<?php $TRANSLATIONS = array(
"There is no error, the file uploaded with success" => "هیچ خطایی وجود ندارد فایل با موفقیت بار گذاری شد",
"The uploaded file exceeds the upload_max_filesize directive in php.ini" => "حداکثر حجم تعیین شده برای بارگذاری در php.ini قابل ویرایش است",
"The uploaded file exceeds the MAX_FILE_SIZE directive that was specified in the HTML form" => "حداکثر حجم مجاز برای بارگذاری از طریق HTML \nMAX_FILE_SIZE",
"The uploaded file was only partially uploaded" => "مقدار کمی از فایل بارگذاری شده",
"No file was uploaded" => "هیچ فایلی بارگذاری نشده",
"Missing a temporary folder" => "یک پوشه موقت گم شده است",
"Failed to write to disk" => "نوشتن بر روی دیسک سخت ناموفق بود",
"Files" => "فایل ها",
<<<<<<< HEAD
"Size" => "اندازه",
"Modified" => "تغییر یافته",
=======
"Delete" => "پاک کردن",
"already exists" => "وجود دارد",
"replace" => "جایگزین",
"cancel" => "لغو",
"replaced" => "جایگزین‌شده",
"with" => "همراه",
"undo" => "بازگشت",
"deleted" => "حذف شده",
"generating ZIP-file, it may take some time." => "در حال ساخت فایل فشرده ممکن است زمان زیادی به طول بیانجامد",
"Unable to upload your file as it is a directory or has 0 bytes" => "ناتوان در بارگذاری یا فایل یک پوشه است یا 0بایت دارد",
"Upload Error" => "خطا در بار گذاری",
"Pending" => "در انتظار",
"Upload cancelled." => "بار گذاری لغو شد",
"Invalid name, '/' is not allowed." => "نام نامناسب '/' غیرفعال است",
"Size" => "اندازه",
"Modified" => "تغییر یافته",
"folder" => "پوشه",
"folders" => "پوشه ها",
"file" => "پرونده",
"files" => "پرونده ها",
>>>>>>> 46d6fd15
"File handling" => "اداره پرونده ها",
"Maximum upload size" => "حداکثر اندازه بارگزاری",
"max. possible: " => "حداکثرمقدارممکن:",
"Needed for multi-file and folder downloads." => "احتیاج پیدا خواهد شد برای چند پوشه و پرونده",
"Enable ZIP-download" => "فعال سازی بارگیری پرونده های فشرده",
"0 is unlimited" => "0 نامحدود است",
"Maximum input size for ZIP files" => "حداکثرمقدار برای بار گزاری پرونده های فشرده",
"New" => "جدید",
"Text file" => "فایل متنی",
"Folder" => "پوشه",
"From url" => "از نشانی",
"Upload" => "بارگذاری",
"Cancel upload" => "متوقف کردن بار گذاری",
"Nothing in here. Upload something!" => "اینجا هیچ چیز نیست.",
"Name" => "نام",
"Share" => "به اشتراک گذاری",
"Download" => "بارگیری",
<<<<<<< HEAD
"Delete" => "پاک کردن",
=======
>>>>>>> 46d6fd15
"Upload too large" => "حجم بارگذاری بسیار زیاد است",
"The files you are trying to upload exceed the maximum size for file uploads on this server." => "فایلها بیش از حد تعیین شده در این سرور هستند\nمترجم:با تغییر فایل php,ini میتوان این محدودیت را برطرف کرد",
"Files are being scanned, please wait." => "پرونده ها در حال بازرسی هستند لطفا صبر کنید",
"Current scanning" => "بازرسی کنونی"
);<|MERGE_RESOLUTION|>--- conflicted
+++ resolved
@@ -7,10 +7,6 @@
 "Missing a temporary folder" => "یک پوشه موقت گم شده است",
 "Failed to write to disk" => "نوشتن بر روی دیسک سخت ناموفق بود",
 "Files" => "فایل ها",
-<<<<<<< HEAD
-"Size" => "اندازه",
-"Modified" => "تغییر یافته",
-=======
 "Delete" => "پاک کردن",
 "already exists" => "وجود دارد",
 "replace" => "جایگزین",
@@ -31,7 +27,6 @@
 "folders" => "پوشه ها",
 "file" => "پرونده",
 "files" => "پرونده ها",
->>>>>>> 46d6fd15
 "File handling" => "اداره پرونده ها",
 "Maximum upload size" => "حداکثر اندازه بارگزاری",
 "max. possible: " => "حداکثرمقدارممکن:",
@@ -49,10 +44,10 @@
 "Name" => "نام",
 "Share" => "به اشتراک گذاری",
 "Download" => "بارگیری",
-<<<<<<< HEAD
+"Size" => "اندازه",
+"Modified" => "تغییر یافته",
+"Delete all" => "پاک کردن همه",
 "Delete" => "پاک کردن",
-=======
->>>>>>> 46d6fd15
 "Upload too large" => "حجم بارگذاری بسیار زیاد است",
 "The files you are trying to upload exceed the maximum size for file uploads on this server." => "فایلها بیش از حد تعیین شده در این سرور هستند\nمترجم:با تغییر فایل php,ini میتوان این محدودیت را برطرف کرد",
 "Files are being scanned, please wait." => "پرونده ها در حال بازرسی هستند لطفا صبر کنید",
