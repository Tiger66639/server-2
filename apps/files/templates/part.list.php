<input type="hidden" id="disableSharing" data-status="<?php p($_['disableSharing']); ?>">

<?php foreach($_['files'] as $file):
	$simple_file_size = OCP\simple_file_size($file['size']);
	// the bigger the file, the darker the shade of grey; megabytes*2
	$simple_size_color = intval(200-$file['size']/(1024*1024)*2);
	if($simple_size_color<0) $simple_size_color = 0;
	$relative_modified_date = OCP\relative_modified_date($file['mtime']);
	// the older the file, the brighter the shade of grey; days*14
	$relative_date_color = round((time()-$file['mtime'])/60/60/24*14);
	if($relative_date_color>200) $relative_date_color = 200;
	$name = str_replace('+', '%20', urlencode($file['name']));
	$name = str_replace('%2F', '/', $name);
	$directory = str_replace('+', '%20', urlencode($file['directory']));
	$directory = str_replace('%2F', '/', $directory); ?>
	<tr data-id="<?php p($file['fileid']); ?>"
		data-file="<?php p($name);?>"
		data-type="<?php p($file['type'] == 'dir')?'dir':'file'?>"
		data-mime="<?php p($file['mimetype'])?>"
		data-size='<?php p($file['size']);?>'
		data-permissions='<?php p($file['permissions']); ?>'>
		<td class="filename svg"
		<?php if($file['type'] == 'dir'): ?>
			style="background-image:url(<?php print_unescaped(OCP\mimetype_icon('dir')); ?>)"
		<?php else: ?>
			style="background-image:url(<?php print_unescaped(OCP\mimetype_icon($file['mimetype'])); ?>)"
		<?php endif; ?>
			>
		<?php if(!isset($_['readonly']) || !$_['readonly']): ?><input type="checkbox" /><?php endif; ?>
		<?php if($file['type'] == 'dir'): ?>
<<<<<<< HEAD
			<a class="name" href="<?php p($_['baseURL'].$directory.'/'.$name); ?>" title="">
		<?php else: ?>
			<a class="name" href="<?php p($_['downloadURL'].$directory.'/'.$name); ?>" title="">
=======
			<a class="name" href="<?php echo rtrim($_['baseURL'],'/').'/'.trim($directory,'/').'/'.$name; ?>" title="">
		<?php else: ?>
			<a class="name" href="<?php echo rtrim($_['downloadURL'],'/').'/'.trim($directory,'/').'/'.$name; ?>" title="">
>>>>>>> 2f036bcc
		<?php endif; ?>
			<span class="nametext">
				<?php if($file['type'] == 'dir'):?>
					<?php print_unescaped(htmlspecialchars($file['name']));?>
				<?php else:?>
					<?php print_unescaped(htmlspecialchars($file['basename']));?><span
						class='extension'><?php p($file['extension']);?></span>
				<?php endif;?>
			</span>
			<?php if($file['type'] == 'dir'):?>
				<span class="uploadtext" currentUploads="0">
				</span>
			<?php endif;?>
			</a>
		</td>
		<td class="filesize"
			title="<?php p(OCP\human_file_size($file['size'])); ?>"
			style="color:rgb(<?php p($simple_size_color.','.$simple_size_color.','.$simple_size_color) ?>)">
				<?php print_unescaped($simple_file_size); ?>
		</td>
		<td class="date">
			<span class="modified"
				  title="<?php p($file['date']); ?>"
				  style="color:rgb(<?php p($relative_date_color.','
												.$relative_date_color.','
												.$relative_date_color) ?>)">
				<?php p($relative_modified_date); ?>
			</span>
		</td>
	</tr>
<?php endforeach;<|MERGE_RESOLUTION|>--- conflicted
+++ resolved
@@ -28,15 +28,9 @@
 			>
 		<?php if(!isset($_['readonly']) || !$_['readonly']): ?><input type="checkbox" /><?php endif; ?>
 		<?php if($file['type'] == 'dir'): ?>
-<<<<<<< HEAD
-			<a class="name" href="<?php p($_['baseURL'].$directory.'/'.$name); ?>" title="">
+			<a class="name" href="<?php p(rtrim($_['baseURL'],'/').'/'.trim($directory,'/').'/'.$name); ?>" title="">
 		<?php else: ?>
-			<a class="name" href="<?php p($_['downloadURL'].$directory.'/'.$name); ?>" title="">
-=======
-			<a class="name" href="<?php echo rtrim($_['baseURL'],'/').'/'.trim($directory,'/').'/'.$name; ?>" title="">
-		<?php else: ?>
-			<a class="name" href="<?php echo rtrim($_['downloadURL'],'/').'/'.trim($directory,'/').'/'.$name; ?>" title="">
->>>>>>> 2f036bcc
+			<a class="name" href="<?php p(rtrim($_['downloadURL'],'/').'/'.trim($directory,'/').'/'.$name); ?>" title="">
 		<?php endif; ?>
 			<span class="nametext">
 				<?php if($file['type'] == 'dir'):?>
