--- conflicted
+++ resolved
@@ -19,13 +19,7 @@
 			$name = str_replace('%2F', '/', $name);
 			$directory = str_replace('+', '%20', urlencode($file['directory']));
 			$directory = str_replace('%2F', '/', $directory); ?>
-<<<<<<< HEAD
-			<tr data-id="<?php echo $file['fileid']; ?>" data-file="<?php echo $name;?>" data-type="<?php echo ($file['type'] == 'dir')?'dir':'file'?>" data-mime="<?php echo $file['mimetype']?>" data-size='<?php echo $file['size'];?>' data-permissions='<?php echo $file['permissions']; ?>'>
-				<td class="filename svg" style="background-image:url(<?php if($file['type'] == 'dir') echo OCP\mimetype_icon('dir'); else echo OCP\mimetype_icon($file['mimetype']); ?>)">
-					<?php if(!isset($_['readonly']) || !$_['readonly']) { ?><input type="checkbox" /><?php } ?>
-					<a class="name" href="<?php if($file['type'] == 'dir') echo $_['baseURL'].$directory.'/'.$name; else echo $_['downloadURL'].$directory.'/'.$name; ?>" title="">
-=======
-			<tr data-id="<?php echo $file['id']; ?>"
+			<tr data-id="<?php echo $file['fileid']; ?>"
 				data-file="<?php echo $name;?>"
 				data-type="<?php echo ($file['type'] == 'dir')?'dir':'file'?>"
 				data-mime="<?php echo $file['mimetype']?>"
@@ -44,7 +38,6 @@
 				<?php else: ?>
 					<a class="name" href="<?php echo $_['downloadURL'].$directory.'/'.$name; ?>" title="">
 				<?php endif; ?>
->>>>>>> 401c56ce
 					<span class="nametext">
 						<?php if($file['type'] == 'dir'):?>
 							<?php echo htmlspecialchars($file['name']);?>
