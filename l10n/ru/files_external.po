# SOME DESCRIPTIVE TITLE.
# Copyright (C) YEAR THE PACKAGE'S COPYRIGHT HOLDER
# This file is distributed under the same license as the PACKAGE package.
# 
# Translators:
# Denis  <reg.transifex.net@demitel.ru>, 2012.
#   <semen@sam002.net>, 2012.
#   <skoptev@ukr.net>, 2012.
msgid ""
msgstr ""
"Project-Id-Version: ownCloud\n"
"Report-Msgid-Bugs-To: http://bugs.owncloud.org/\n"
<<<<<<< HEAD
"POT-Creation-Date: 2012-12-12 00:12+0100\n"
"PO-Revision-Date: 2012-12-11 23:13+0000\n"
"Last-Translator: I Robot <owncloud-bot@tmit.eu>\n"
=======
"POT-Creation-Date: 2012-12-14 00:16+0100\n"
"PO-Revision-Date: 2012-12-13 17:02+0000\n"
"Last-Translator: sam002 <semen@sam002.net>\n"
>>>>>>> 166da88b
"Language-Team: Russian (http://www.transifex.com/projects/p/owncloud/language/ru/)\n"
"MIME-Version: 1.0\n"
"Content-Type: text/plain; charset=UTF-8\n"
"Content-Transfer-Encoding: 8bit\n"
"Language: ru\n"
"Plural-Forms: nplurals=3; plural=(n%10==1 && n%100!=11 ? 0 : n%10>=2 && n%10<=4 && (n%100<10 || n%100>=20) ? 1 : 2);\n"

#: js/dropbox.js:7 js/dropbox.js:25 js/google.js:7 js/google.js:23
msgid "Access granted"
msgstr "Доступ предоставлен"

#: js/dropbox.js:28 js/dropbox.js:74 js/dropbox.js:79 js/dropbox.js:86
msgid "Error configuring Dropbox storage"
msgstr "Ошибка при настройке хранилища Dropbox"

#: js/dropbox.js:34 js/dropbox.js:45 js/google.js:31 js/google.js:40
msgid "Grant access"
msgstr "Предоставление доступа"

#: js/dropbox.js:73 js/google.js:72
msgid "Fill out all required fields"
msgstr "Заполните все обязательные поля"

#: js/dropbox.js:85
msgid "Please provide a valid Dropbox app key and secret."
msgstr "Пожалуйста, предоставьте действующий ключ Dropbox и пароль."

#: js/google.js:26 js/google.js:73 js/google.js:78
msgid "Error configuring Google Drive storage"
msgstr "Ошибка при настройке хранилища Google Drive"

#: lib/config.php:434
msgid ""
"<b>Warning:</b> \"smbclient\" is not installed. Mounting of CIFS/SMB shares "
"is not possible. Please ask your system administrator to install it."
<<<<<<< HEAD
msgstr ""
=======
msgstr "<b>Внимание:</b> \"smbclient\" не установлен. Подключение по CIFS/SMB невозможно. Пожалуйста, обратитесь к системному администратору, чтобы установить его."
>>>>>>> 166da88b

#: lib/config.php:435
msgid ""
"<b>Warning:</b> The FTP support in PHP is not enabled or installed. Mounting"
" of FTP shares is not possible. Please ask your system administrator to "
"install it."
<<<<<<< HEAD
msgstr ""
=======
msgstr "<b>Внимание:</b> Поддержка FTP не включена в PHP. Подключение по FTP невозможно. Пожалуйста, обратитесь к системному администратору, чтобы включить."
>>>>>>> 166da88b

#: templates/settings.php:3
msgid "External Storage"
msgstr "Внешний носитель"

#: templates/settings.php:8 templates/settings.php:22
msgid "Mount point"
msgstr "Точка монтирования"

#: templates/settings.php:9
msgid "Backend"
msgstr "Подсистема"

#: templates/settings.php:10
msgid "Configuration"
msgstr "Конфигурация"

#: templates/settings.php:11
msgid "Options"
msgstr "Опции"

#: templates/settings.php:12
msgid "Applicable"
msgstr "Применимый"

#: templates/settings.php:27
msgid "Add mount point"
msgstr "Добавить точку монтирования"

#: templates/settings.php:85
msgid "None set"
msgstr "Не установлено"

#: templates/settings.php:86
msgid "All Users"
msgstr "Все пользователи"

#: templates/settings.php:87
msgid "Groups"
msgstr "Группы"

#: templates/settings.php:95
msgid "Users"
msgstr "Пользователи"

#: templates/settings.php:108 templates/settings.php:109
#: templates/settings.php:149 templates/settings.php:150
msgid "Delete"
msgstr "Удалить"

#: templates/settings.php:124
msgid "Enable User External Storage"
msgstr "Включить пользовательские внешние носители"

#: templates/settings.php:125
msgid "Allow users to mount their own external storage"
msgstr "Разрешить пользователям монтировать их собственные внешние носители"

#: templates/settings.php:139
msgid "SSL root certificates"
msgstr "Корневые сертификаты SSL"

#: templates/settings.php:158
msgid "Import Root Certificate"
msgstr "Импортировать корневые сертификаты"<|MERGE_RESOLUTION|>--- conflicted
+++ resolved
@@ -10,15 +10,9 @@
 msgstr ""
 "Project-Id-Version: ownCloud\n"
 "Report-Msgid-Bugs-To: http://bugs.owncloud.org/\n"
-<<<<<<< HEAD
-"POT-Creation-Date: 2012-12-12 00:12+0100\n"
-"PO-Revision-Date: 2012-12-11 23:13+0000\n"
-"Last-Translator: I Robot <owncloud-bot@tmit.eu>\n"
-=======
 "POT-Creation-Date: 2012-12-14 00:16+0100\n"
 "PO-Revision-Date: 2012-12-13 17:02+0000\n"
 "Last-Translator: sam002 <semen@sam002.net>\n"
->>>>>>> 166da88b
 "Language-Team: Russian (http://www.transifex.com/projects/p/owncloud/language/ru/)\n"
 "MIME-Version: 1.0\n"
 "Content-Type: text/plain; charset=UTF-8\n"
@@ -54,22 +48,14 @@
 msgid ""
 "<b>Warning:</b> \"smbclient\" is not installed. Mounting of CIFS/SMB shares "
 "is not possible. Please ask your system administrator to install it."
-<<<<<<< HEAD
-msgstr ""
-=======
 msgstr "<b>Внимание:</b> \"smbclient\" не установлен. Подключение по CIFS/SMB невозможно. Пожалуйста, обратитесь к системному администратору, чтобы установить его."
->>>>>>> 166da88b
 
 #: lib/config.php:435
 msgid ""
 "<b>Warning:</b> The FTP support in PHP is not enabled or installed. Mounting"
 " of FTP shares is not possible. Please ask your system administrator to "
 "install it."
-<<<<<<< HEAD
-msgstr ""
-=======
 msgstr "<b>Внимание:</b> Поддержка FTP не включена в PHP. Подключение по FTP невозможно. Пожалуйста, обратитесь к системному администратору, чтобы включить."
->>>>>>> 166da88b
 
 #: templates/settings.php:3
 msgid "External Storage"
