# SOME DESCRIPTIVE TITLE.
# Copyright (C) YEAR THE PACKAGE'S COPYRIGHT HOLDER
# This file is distributed under the same license as the PACKAGE package.
# 
# Translators:
#   <joan@montane.cat>, 2012.
#   <rcalvoi@yahoo.com>, 2011-2012.
msgid ""
msgstr ""
"Project-Id-Version: ownCloud\n"
"Report-Msgid-Bugs-To: http://bugs.owncloud.org/\n"
<<<<<<< HEAD
"POT-Creation-Date: 2012-10-16 02:04+0200\n"
"PO-Revision-Date: 2012-10-16 00:05+0000\n"
"Last-Translator: I Robot <thomas.mueller@tmit.eu>\n"
=======
"POT-Creation-Date: 2012-11-16 00:02+0100\n"
"PO-Revision-Date: 2012-11-14 23:13+0000\n"
"Last-Translator: I Robot <owncloud-bot@tmit.eu>\n"
>>>>>>> d1c0f2a7
"Language-Team: Catalan (http://www.transifex.com/projects/p/owncloud/language/ca/)\n"
"MIME-Version: 1.0\n"
"Content-Type: text/plain; charset=UTF-8\n"
"Content-Transfer-Encoding: 8bit\n"
"Language: ca\n"
"Plural-Forms: nplurals=2; plural=(n != 1);\n"

#: ajax/vcategories/add.php:26 ajax/vcategories/edit.php:25
msgid "Category type not provided."
msgstr ""

#: ajax/vcategories/add.php:30
msgid "No category to add?"
msgstr "No voleu afegir cap categoria?"

#: ajax/vcategories/add.php:37
msgid "This category already exists: "
msgstr "Aquesta categoria ja existeix:"

<<<<<<< HEAD
#: js/js.js:238 templates/layout.user.php:49 templates/layout.user.php:50
msgid "Settings"
msgstr "Arranjament"

#: js/js.js:670
msgid "January"
msgstr "Gener"

#: js/js.js:670
msgid "February"
msgstr "Febrer"

#: js/js.js:670
msgid "March"
msgstr "Març"

#: js/js.js:670
msgid "April"
msgstr "Abril"

#: js/js.js:670
msgid "May"
msgstr "Maig"

#: js/js.js:670
msgid "June"
msgstr "Juny"

#: js/js.js:671
msgid "July"
msgstr "Juliol"

#: js/js.js:671
msgid "August"
msgstr "Agost"

#: js/js.js:671
msgid "September"
msgstr "Setembre"

#: js/js.js:671
msgid "October"
msgstr "Octubre"

#: js/js.js:671
msgid "November"
msgstr "Novembre"

#: js/js.js:671
msgid "December"
msgstr "Desembre"

#: js/oc-dialogs.js:123
msgid "Choose"
msgstr "Escull"
=======
#: ajax/vcategories/addToFavorites.php:26 ajax/vcategories/delete.php:27
#: ajax/vcategories/favorites.php:24
#: ajax/vcategories/removeFromFavorites.php:26
msgid "Object type not provided."
msgstr ""

#: ajax/vcategories/addToFavorites.php:30
#: ajax/vcategories/removeFromFavorites.php:30
#, php-format
msgid "%s ID not provided."
msgstr ""

#: ajax/vcategories/addToFavorites.php:35
#, php-format
msgid "Error adding %s to favorites."
msgstr ""

#: ajax/vcategories/delete.php:35 js/oc-vcategories.js:136
msgid "No categories selected for deletion."
msgstr "No hi ha categories per eliminar."

#: ajax/vcategories/removeFromFavorites.php:35
#, php-format
msgid "Error removing %s from favorites."
msgstr ""

#: js/js.js:243 templates/layout.user.php:59 templates/layout.user.php:60
msgid "Settings"
msgstr "Arranjament"

#: js/js.js:688
msgid "seconds ago"
msgstr "segons enrere"

#: js/js.js:689
msgid "1 minute ago"
msgstr "fa 1 minut"

#: js/js.js:690
msgid "{minutes} minutes ago"
msgstr "fa {minutes} minuts"

#: js/js.js:691
msgid "1 hour ago"
msgstr ""

#: js/js.js:692
msgid "{hours} hours ago"
msgstr ""

#: js/js.js:693
msgid "today"
msgstr "avui"

#: js/js.js:694
msgid "yesterday"
msgstr "ahir"

#: js/js.js:695
msgid "{days} days ago"
msgstr "fa {days} dies"

#: js/js.js:696
msgid "last month"
msgstr "el mes passat"

#: js/js.js:697
msgid "{months} months ago"
msgstr ""
>>>>>>> d1c0f2a7

#: js/js.js:698
msgid "months ago"
msgstr "mesos enrere"

#: js/js.js:699
msgid "last year"
msgstr "l'any passat"

#: js/js.js:700
msgid "years ago"
msgstr "anys enrere"

#: js/oc-dialogs.js:126
msgid "Choose"
msgstr "Escull"

#: js/oc-dialogs.js:146 js/oc-dialogs.js:166
msgid "Cancel"
msgstr "Cancel·la"

#: js/oc-dialogs.js:162
msgid "No"
msgstr "No"

#: js/oc-dialogs.js:163
msgid "Yes"
msgstr "Sí"

#: js/oc-dialogs.js:180
msgid "Ok"
msgstr "D'acord"

<<<<<<< HEAD
#: js/oc-vcategories.js:68
msgid "No categories selected for deletion."
msgstr "No hi ha categories per eliminar."

#: js/oc-vcategories.js:68 js/share.js:114 js/share.js:121 js/share.js:497
#: js/share.js:509
msgid "Error"
msgstr "Error"

#: js/share.js:103
msgid "Error while sharing"
msgstr "Error en compartir"

#: js/share.js:114
msgid "Error while unsharing"
msgstr "Error en deixar de compartir"

#: js/share.js:121
msgid "Error while changing permissions"
msgstr "Error en canviar els permisos"

#: js/share.js:130
msgid "Shared with you and the group"
msgstr "Compartit amb vós i amb el grup"

#: js/share.js:130
msgid "by"
msgstr "per"

#: js/share.js:132
msgid "Shared with you by"
msgstr "compartit amb vós per"

#: js/share.js:137
msgid "Share with"
msgstr "Comparteix amb"

#: js/share.js:142
msgid "Share with link"
msgstr "Comparteix amb enllaç"

#: js/share.js:143
msgid "Password protect"
msgstr "Protegir amb contrasenya"

#: js/share.js:147 templates/installation.php:42 templates/login.php:24
=======
#: js/oc-vcategories.js:5 js/oc-vcategories.js:85 js/oc-vcategories.js:102
#: js/oc-vcategories.js:117 js/oc-vcategories.js:132 js/oc-vcategories.js:162
msgid "The object type is not specified."
msgstr ""

#: js/oc-vcategories.js:95 js/oc-vcategories.js:125 js/oc-vcategories.js:136
#: js/oc-vcategories.js:195 js/share.js:135 js/share.js:142 js/share.js:525
#: js/share.js:537
msgid "Error"
msgstr "Error"

#: js/oc-vcategories.js:179
msgid "The app name is not specified."
msgstr ""

#: js/oc-vcategories.js:194
msgid "The required file {file} is not installed!"
msgstr ""

#: js/share.js:124
msgid "Error while sharing"
msgstr "Error en compartir"

#: js/share.js:135
msgid "Error while unsharing"
msgstr "Error en deixar de compartir"

#: js/share.js:142
msgid "Error while changing permissions"
msgstr "Error en canviar els permisos"

#: js/share.js:151
msgid "Shared with you and the group {group} by {owner}"
msgstr "Compartit amb vos i amb el grup {group} per {owner}"

#: js/share.js:153
msgid "Shared with you by {owner}"
msgstr "Compartit amb vos per {owner}"

#: js/share.js:158
msgid "Share with"
msgstr "Comparteix amb"

#: js/share.js:163
msgid "Share with link"
msgstr "Comparteix amb enllaç"

#: js/share.js:164
msgid "Password protect"
msgstr "Protegir amb contrasenya"

#: js/share.js:168 templates/installation.php:42 templates/login.php:24
>>>>>>> d1c0f2a7
#: templates/verify.php:13
msgid "Password"
msgstr "Contrasenya"

<<<<<<< HEAD
#: js/share.js:152
msgid "Set expiration date"
msgstr "Estableix la data d'expiració"

#: js/share.js:153
msgid "Expiration date"
msgstr "Data d'expiració"

#: js/share.js:185
msgid "Share via email:"
msgstr "Comparteix per correu electrònic"

#: js/share.js:187
msgid "No people found"
msgstr "No s'ha trobat ningú"

#: js/share.js:214
msgid "Resharing is not allowed"
msgstr "No es permet compartir de nou"

#: js/share.js:250
msgid "Shared in"
msgstr "Compartit en"

#: js/share.js:250
msgid "with"
msgstr "amb"

#: js/share.js:271
msgid "Unshare"
msgstr "Deixa de compartir"

#: js/share.js:283
msgid "can edit"
msgstr "pot editar"

#: js/share.js:285
msgid "access control"
msgstr "control d'accés"

#: js/share.js:288
msgid "create"
msgstr "crea"

#: js/share.js:291
msgid "update"
msgstr "actualitza"

#: js/share.js:294
msgid "delete"
msgstr "elimina"

#: js/share.js:297
msgid "share"
msgstr "comparteix"

#: js/share.js:322 js/share.js:484
msgid "Password protected"
msgstr "Protegeix amb contrasenya"

#: js/share.js:497
msgid "Error unsetting expiration date"
msgstr "Error en eliminar la data d'expiració"

#: js/share.js:509
msgid "Error setting expiration date"
msgstr "Error en establir la data d'expiració"

#: lostpassword/index.php:26
=======
#: js/share.js:173
msgid "Set expiration date"
msgstr "Estableix la data d'expiració"

#: js/share.js:174
msgid "Expiration date"
msgstr "Data d'expiració"

#: js/share.js:206
msgid "Share via email:"
msgstr "Comparteix per correu electrònic"

#: js/share.js:208
msgid "No people found"
msgstr "No s'ha trobat ningú"

#: js/share.js:235
msgid "Resharing is not allowed"
msgstr "No es permet compartir de nou"

#: js/share.js:271
msgid "Shared in {item} with {user}"
msgstr "Compartit en {item} amb {user}"

#: js/share.js:292
msgid "Unshare"
msgstr "Deixa de compartir"

#: js/share.js:304
msgid "can edit"
msgstr "pot editar"

#: js/share.js:306
msgid "access control"
msgstr "control d'accés"

#: js/share.js:309
msgid "create"
msgstr "crea"

#: js/share.js:312
msgid "update"
msgstr "actualitza"

#: js/share.js:315
msgid "delete"
msgstr "elimina"

#: js/share.js:318
msgid "share"
msgstr "comparteix"

#: js/share.js:343 js/share.js:512 js/share.js:514
msgid "Password protected"
msgstr "Protegeix amb contrasenya"

#: js/share.js:525
msgid "Error unsetting expiration date"
msgstr "Error en eliminar la data d'expiració"

#: js/share.js:537
msgid "Error setting expiration date"
msgstr "Error en establir la data d'expiració"

#: lostpassword/controller.php:47
>>>>>>> d1c0f2a7
msgid "ownCloud password reset"
msgstr "estableix de nou la contrasenya Owncloud"

#: lostpassword/templates/email.php:2
msgid "Use the following link to reset your password: {link}"
msgstr "Useu l'enllaç següent per restablir la contrasenya: {link}"

#: lostpassword/templates/lostpassword.php:3
msgid "You will receive a link to reset your password via Email."
msgstr "Rebreu un enllaç al correu electrònic per reiniciar la contrasenya."

#: lostpassword/templates/lostpassword.php:5
msgid "Reset email send."
msgstr "S'ha enviat el correu reinicialització"

#: lostpassword/templates/lostpassword.php:8
msgid "Request failed!"
msgstr "El requeriment ha fallat!"

#: lostpassword/templates/lostpassword.php:11 templates/installation.php:38
#: templates/login.php:20
msgid "Username"
msgstr "Nom d'usuari"

#: lostpassword/templates/lostpassword.php:14
msgid "Request reset"
msgstr "Sol·licita reinicialització"

#: lostpassword/templates/resetpassword.php:4
msgid "Your password was reset"
msgstr "La vostra contrasenya s'ha reinicialitzat"

#: lostpassword/templates/resetpassword.php:5
msgid "To login page"
msgstr "A la pàgina d'inici de sessió"

#: lostpassword/templates/resetpassword.php:8
msgid "New password"
msgstr "Contrasenya nova"

#: lostpassword/templates/resetpassword.php:11
msgid "Reset password"
msgstr "Reinicialitza la contrasenya"

#: strings.php:5
msgid "Personal"
msgstr "Personal"

#: strings.php:6
msgid "Users"
msgstr "Usuaris"

#: strings.php:7
msgid "Apps"
msgstr "Aplicacions"

#: strings.php:8
msgid "Admin"
msgstr "Administrador"

#: strings.php:9
msgid "Help"
msgstr "Ajuda"

#: templates/403.php:12
msgid "Access forbidden"
msgstr "Accés prohibit"

#: templates/404.php:12
msgid "Cloud not found"
msgstr "No s'ha trobat el núvol"

#: templates/edit_categories_dialog.php:4
msgid "Edit categories"
msgstr "Edita les categories"

#: templates/edit_categories_dialog.php:16
msgid "Add"
msgstr "Afegeix"

#: templates/installation.php:23 templates/installation.php:31
msgid "Security Warning"
msgstr "Avís de seguretat"

#: templates/installation.php:24
msgid ""
"No secure random number generator is available, please enable the PHP "
"OpenSSL extension."
msgstr "No està disponible el generador de nombres aleatoris segurs, habiliteu l'extensió de PHP OpenSSL."

#: templates/installation.php:26
msgid ""
"Without a secure random number generator an attacker may be able to predict "
"password reset tokens and take over your account."
msgstr "Sense un generador de nombres aleatoris segurs un atacant podria predir els senyals per restablir la contrasenya i prendre-us el compte."

#: templates/installation.php:32
msgid ""
"Your data directory and your files are probably accessible from the "
"internet. The .htaccess file that ownCloud provides is not working. We "
"strongly suggest that you configure your webserver in a way that the data "
"directory is no longer accessible or you move the data directory outside the"
" webserver document root."
<<<<<<< HEAD
msgstr ""
=======
msgstr "La carpeta de dades i els fitxers provablement són accessibles des d'internet. El fitxer .htaccess que proporciona ownCloud no funciona. Us recomanem que configureu el vostre servidor web de manera que la carpeta de dades no sigui accessible o que moveu la carpeta de dades fora de la carpeta arrel del servidor web."
>>>>>>> d1c0f2a7

#: templates/installation.php:36
msgid "Create an <strong>admin account</strong>"
msgstr "Crea un <strong>compte d'administrador</strong>"

#: templates/installation.php:48
msgid "Advanced"
msgstr "Avançat"

#: templates/installation.php:50
msgid "Data folder"
msgstr "Carpeta de dades"

#: templates/installation.php:57
msgid "Configure the database"
msgstr "Configura la base de dades"

#: templates/installation.php:62 templates/installation.php:73
#: templates/installation.php:83 templates/installation.php:93
msgid "will be used"
msgstr "s'usarà"

#: templates/installation.php:105
msgid "Database user"
msgstr "Usuari de la base de dades"

#: templates/installation.php:109
msgid "Database password"
msgstr "Contrasenya de la base de dades"

#: templates/installation.php:113
msgid "Database name"
msgstr "Nom de la base de dades"

#: templates/installation.php:121
msgid "Database tablespace"
msgstr "Espai de taula de la base de dades"

#: templates/installation.php:127
msgid "Database host"
msgstr "Ordinador central de la base de dades"

#: templates/installation.php:132
msgid "Finish setup"
msgstr "Acaba la configuració"

<<<<<<< HEAD
#: templates/layout.guest.php:38
msgid "web services under your control"
msgstr "controleu els vostres serveis web"

#: templates/layout.user.php:34
=======
#: templates/layout.guest.php:15 templates/layout.user.php:16
msgid "Sunday"
msgstr "Diumenge"

#: templates/layout.guest.php:15 templates/layout.user.php:16
msgid "Monday"
msgstr "Dilluns"

#: templates/layout.guest.php:15 templates/layout.user.php:16
msgid "Tuesday"
msgstr "Dimarts"

#: templates/layout.guest.php:15 templates/layout.user.php:16
msgid "Wednesday"
msgstr "Dimecres"

#: templates/layout.guest.php:15 templates/layout.user.php:16
msgid "Thursday"
msgstr "Dijous"

#: templates/layout.guest.php:15 templates/layout.user.php:16
msgid "Friday"
msgstr "Divendres"

#: templates/layout.guest.php:15 templates/layout.user.php:16
msgid "Saturday"
msgstr "Dissabte"

#: templates/layout.guest.php:16 templates/layout.user.php:17
msgid "January"
msgstr "Gener"

#: templates/layout.guest.php:16 templates/layout.user.php:17
msgid "February"
msgstr "Febrer"

#: templates/layout.guest.php:16 templates/layout.user.php:17
msgid "March"
msgstr "Març"

#: templates/layout.guest.php:16 templates/layout.user.php:17
msgid "April"
msgstr "Abril"

#: templates/layout.guest.php:16 templates/layout.user.php:17
msgid "May"
msgstr "Maig"

#: templates/layout.guest.php:16 templates/layout.user.php:17
msgid "June"
msgstr "Juny"

#: templates/layout.guest.php:16 templates/layout.user.php:17
msgid "July"
msgstr "Juliol"

#: templates/layout.guest.php:16 templates/layout.user.php:17
msgid "August"
msgstr "Agost"

#: templates/layout.guest.php:16 templates/layout.user.php:17
msgid "September"
msgstr "Setembre"

#: templates/layout.guest.php:16 templates/layout.user.php:17
msgid "October"
msgstr "Octubre"

#: templates/layout.guest.php:16 templates/layout.user.php:17
msgid "November"
msgstr "Novembre"

#: templates/layout.guest.php:16 templates/layout.user.php:17
msgid "December"
msgstr "Desembre"

#: templates/layout.guest.php:41
msgid "web services under your control"
msgstr "controleu els vostres serveis web"

#: templates/layout.user.php:44
>>>>>>> d1c0f2a7
msgid "Log out"
msgstr "Surt"

#: templates/login.php:8
msgid "Automatic logon rejected!"
<<<<<<< HEAD
msgstr ""
=======
msgstr "L'ha rebutjat l'acceditació automàtica!"
>>>>>>> d1c0f2a7

#: templates/login.php:9
msgid ""
"If you did not change your password recently, your account may be "
"compromised!"
<<<<<<< HEAD
msgstr ""

#: templates/login.php:10
msgid "Please change your password to secure your account again."
msgstr ""
=======
msgstr "Se no heu canviat la contrasenya recentment el vostre compte pot estar compromès!"

#: templates/login.php:10
msgid "Please change your password to secure your account again."
msgstr "Canvieu la contrasenya de nou per assegurar el vostre compte."
>>>>>>> d1c0f2a7

#: templates/login.php:15
msgid "Lost your password?"
msgstr "Heu perdut la contrasenya?"

#: templates/login.php:27
msgid "remember"
msgstr "recorda'm"

#: templates/login.php:28
msgid "Log in"
msgstr "Inici de sessió"

#: templates/logout.php:1
msgid "You are logged out."
msgstr "Heu tancat la sessió."

#: templates/part.pagenavi.php:3
msgid "prev"
msgstr "anterior"

#: templates/part.pagenavi.php:20
msgid "next"
msgstr "següent"

#: templates/verify.php:5
msgid "Security Warning!"
<<<<<<< HEAD
msgstr ""
=======
msgstr "Avís de seguretat!"
>>>>>>> d1c0f2a7

#: templates/verify.php:6
msgid ""
"Please verify your password. <br/>For security reasons you may be "
"occasionally asked to enter your password again."
<<<<<<< HEAD
msgstr ""

#: templates/verify.php:16
msgid "Verify"
msgstr ""
=======
msgstr "Comproveu la vostra contrasenya. <br/>Per raons de seguretat se us pot demanar escriure de nou la vostra contrasenya."

#: templates/verify.php:16
msgid "Verify"
msgstr "Comprova"
>>>>>>> d1c0f2a7
<|MERGE_RESOLUTION|>--- conflicted
+++ resolved
@@ -9,15 +9,9 @@
 msgstr ""
 "Project-Id-Version: ownCloud\n"
 "Report-Msgid-Bugs-To: http://bugs.owncloud.org/\n"
-<<<<<<< HEAD
-"POT-Creation-Date: 2012-10-16 02:04+0200\n"
-"PO-Revision-Date: 2012-10-16 00:05+0000\n"
-"Last-Translator: I Robot <thomas.mueller@tmit.eu>\n"
-=======
-"POT-Creation-Date: 2012-11-16 00:02+0100\n"
-"PO-Revision-Date: 2012-11-14 23:13+0000\n"
-"Last-Translator: I Robot <owncloud-bot@tmit.eu>\n"
->>>>>>> d1c0f2a7
+"POT-Creation-Date: 2012-11-17 00:01+0100\n"
+"PO-Revision-Date: 2012-11-16 08:21+0000\n"
+"Last-Translator: rogerc <rcalvoi@yahoo.com>\n"
 "Language-Team: Catalan (http://www.transifex.com/projects/p/owncloud/language/ca/)\n"
 "MIME-Version: 1.0\n"
 "Content-Type: text/plain; charset=UTF-8\n"
@@ -27,7 +21,7 @@
 
 #: ajax/vcategories/add.php:26 ajax/vcategories/edit.php:25
 msgid "Category type not provided."
-msgstr ""
+msgstr "No s'ha especificat el tipus de categoria."
 
 #: ajax/vcategories/add.php:30
 msgid "No category to add?"
@@ -37,79 +31,22 @@
 msgid "This category already exists: "
 msgstr "Aquesta categoria ja existeix:"
 
-<<<<<<< HEAD
-#: js/js.js:238 templates/layout.user.php:49 templates/layout.user.php:50
-msgid "Settings"
-msgstr "Arranjament"
-
-#: js/js.js:670
-msgid "January"
-msgstr "Gener"
-
-#: js/js.js:670
-msgid "February"
-msgstr "Febrer"
-
-#: js/js.js:670
-msgid "March"
-msgstr "Març"
-
-#: js/js.js:670
-msgid "April"
-msgstr "Abril"
-
-#: js/js.js:670
-msgid "May"
-msgstr "Maig"
-
-#: js/js.js:670
-msgid "June"
-msgstr "Juny"
-
-#: js/js.js:671
-msgid "July"
-msgstr "Juliol"
-
-#: js/js.js:671
-msgid "August"
-msgstr "Agost"
-
-#: js/js.js:671
-msgid "September"
-msgstr "Setembre"
-
-#: js/js.js:671
-msgid "October"
-msgstr "Octubre"
-
-#: js/js.js:671
-msgid "November"
-msgstr "Novembre"
-
-#: js/js.js:671
-msgid "December"
-msgstr "Desembre"
-
-#: js/oc-dialogs.js:123
-msgid "Choose"
-msgstr "Escull"
-=======
 #: ajax/vcategories/addToFavorites.php:26 ajax/vcategories/delete.php:27
 #: ajax/vcategories/favorites.php:24
 #: ajax/vcategories/removeFromFavorites.php:26
 msgid "Object type not provided."
-msgstr ""
+msgstr "No s'ha proporcionat el tipus d'objecte."
 
 #: ajax/vcategories/addToFavorites.php:30
 #: ajax/vcategories/removeFromFavorites.php:30
 #, php-format
 msgid "%s ID not provided."
-msgstr ""
+msgstr "No s'ha proporcionat la ID %s."
 
 #: ajax/vcategories/addToFavorites.php:35
 #, php-format
 msgid "Error adding %s to favorites."
-msgstr ""
+msgstr "Error en afegir %s als preferits."
 
 #: ajax/vcategories/delete.php:35 js/oc-vcategories.js:136
 msgid "No categories selected for deletion."
@@ -118,62 +55,61 @@
 #: ajax/vcategories/removeFromFavorites.php:35
 #, php-format
 msgid "Error removing %s from favorites."
-msgstr ""
-
-#: js/js.js:243 templates/layout.user.php:59 templates/layout.user.php:60
+msgstr "Error en eliminar %s dels preferits."
+
+#: js/js.js:259 templates/layout.user.php:60 templates/layout.user.php:61
 msgid "Settings"
 msgstr "Arranjament"
 
-#: js/js.js:688
+#: js/js.js:704
 msgid "seconds ago"
 msgstr "segons enrere"
 
-#: js/js.js:689
+#: js/js.js:705
 msgid "1 minute ago"
 msgstr "fa 1 minut"
 
-#: js/js.js:690
+#: js/js.js:706
 msgid "{minutes} minutes ago"
 msgstr "fa {minutes} minuts"
 
-#: js/js.js:691
+#: js/js.js:707
 msgid "1 hour ago"
-msgstr ""
-
-#: js/js.js:692
+msgstr "fa 1 hora"
+
+#: js/js.js:708
 msgid "{hours} hours ago"
-msgstr ""
-
-#: js/js.js:693
+msgstr "fa {hours} hores"
+
+#: js/js.js:709
 msgid "today"
 msgstr "avui"
 
-#: js/js.js:694
+#: js/js.js:710
 msgid "yesterday"
 msgstr "ahir"
 
-#: js/js.js:695
+#: js/js.js:711
 msgid "{days} days ago"
 msgstr "fa {days} dies"
 
-#: js/js.js:696
+#: js/js.js:712
 msgid "last month"
 msgstr "el mes passat"
 
-#: js/js.js:697
+#: js/js.js:713
 msgid "{months} months ago"
-msgstr ""
->>>>>>> d1c0f2a7
-
-#: js/js.js:698
+msgstr "fa {months} mesos"
+
+#: js/js.js:714
 msgid "months ago"
 msgstr "mesos enrere"
 
-#: js/js.js:699
+#: js/js.js:715
 msgid "last year"
 msgstr "l'any passat"
 
-#: js/js.js:700
+#: js/js.js:716
 msgid "years ago"
 msgstr "anys enrere"
 
@@ -197,58 +133,10 @@
 msgid "Ok"
 msgstr "D'acord"
 
-<<<<<<< HEAD
-#: js/oc-vcategories.js:68
-msgid "No categories selected for deletion."
-msgstr "No hi ha categories per eliminar."
-
-#: js/oc-vcategories.js:68 js/share.js:114 js/share.js:121 js/share.js:497
-#: js/share.js:509
-msgid "Error"
-msgstr "Error"
-
-#: js/share.js:103
-msgid "Error while sharing"
-msgstr "Error en compartir"
-
-#: js/share.js:114
-msgid "Error while unsharing"
-msgstr "Error en deixar de compartir"
-
-#: js/share.js:121
-msgid "Error while changing permissions"
-msgstr "Error en canviar els permisos"
-
-#: js/share.js:130
-msgid "Shared with you and the group"
-msgstr "Compartit amb vós i amb el grup"
-
-#: js/share.js:130
-msgid "by"
-msgstr "per"
-
-#: js/share.js:132
-msgid "Shared with you by"
-msgstr "compartit amb vós per"
-
-#: js/share.js:137
-msgid "Share with"
-msgstr "Comparteix amb"
-
-#: js/share.js:142
-msgid "Share with link"
-msgstr "Comparteix amb enllaç"
-
-#: js/share.js:143
-msgid "Password protect"
-msgstr "Protegir amb contrasenya"
-
-#: js/share.js:147 templates/installation.php:42 templates/login.php:24
-=======
 #: js/oc-vcategories.js:5 js/oc-vcategories.js:85 js/oc-vcategories.js:102
 #: js/oc-vcategories.js:117 js/oc-vcategories.js:132 js/oc-vcategories.js:162
 msgid "The object type is not specified."
-msgstr ""
+msgstr "No s'ha especificat el tipus d'objecte."
 
 #: js/oc-vcategories.js:95 js/oc-vcategories.js:125 js/oc-vcategories.js:136
 #: js/oc-vcategories.js:195 js/share.js:135 js/share.js:142 js/share.js:525
@@ -258,11 +146,11 @@
 
 #: js/oc-vcategories.js:179
 msgid "The app name is not specified."
-msgstr ""
+msgstr "No s'ha especificat el nom de l'aplicació."
 
 #: js/oc-vcategories.js:194
 msgid "The required file {file} is not installed!"
-msgstr ""
+msgstr "El figtxer requerit {file} no està instal·lat!"
 
 #: js/share.js:124
 msgid "Error while sharing"
@@ -297,82 +185,10 @@
 msgstr "Protegir amb contrasenya"
 
 #: js/share.js:168 templates/installation.php:42 templates/login.php:24
->>>>>>> d1c0f2a7
 #: templates/verify.php:13
 msgid "Password"
 msgstr "Contrasenya"
 
-<<<<<<< HEAD
-#: js/share.js:152
-msgid "Set expiration date"
-msgstr "Estableix la data d'expiració"
-
-#: js/share.js:153
-msgid "Expiration date"
-msgstr "Data d'expiració"
-
-#: js/share.js:185
-msgid "Share via email:"
-msgstr "Comparteix per correu electrònic"
-
-#: js/share.js:187
-msgid "No people found"
-msgstr "No s'ha trobat ningú"
-
-#: js/share.js:214
-msgid "Resharing is not allowed"
-msgstr "No es permet compartir de nou"
-
-#: js/share.js:250
-msgid "Shared in"
-msgstr "Compartit en"
-
-#: js/share.js:250
-msgid "with"
-msgstr "amb"
-
-#: js/share.js:271
-msgid "Unshare"
-msgstr "Deixa de compartir"
-
-#: js/share.js:283
-msgid "can edit"
-msgstr "pot editar"
-
-#: js/share.js:285
-msgid "access control"
-msgstr "control d'accés"
-
-#: js/share.js:288
-msgid "create"
-msgstr "crea"
-
-#: js/share.js:291
-msgid "update"
-msgstr "actualitza"
-
-#: js/share.js:294
-msgid "delete"
-msgstr "elimina"
-
-#: js/share.js:297
-msgid "share"
-msgstr "comparteix"
-
-#: js/share.js:322 js/share.js:484
-msgid "Password protected"
-msgstr "Protegeix amb contrasenya"
-
-#: js/share.js:497
-msgid "Error unsetting expiration date"
-msgstr "Error en eliminar la data d'expiració"
-
-#: js/share.js:509
-msgid "Error setting expiration date"
-msgstr "Error en establir la data d'expiració"
-
-#: lostpassword/index.php:26
-=======
 #: js/share.js:173
 msgid "Set expiration date"
 msgstr "Estableix la data d'expiració"
@@ -438,7 +254,6 @@
 msgstr "Error en establir la data d'expiració"
 
 #: lostpassword/controller.php:47
->>>>>>> d1c0f2a7
 msgid "ownCloud password reset"
 msgstr "estableix de nou la contrasenya Owncloud"
 
@@ -542,11 +357,7 @@
 "strongly suggest that you configure your webserver in a way that the data "
 "directory is no longer accessible or you move the data directory outside the"
 " webserver document root."
-<<<<<<< HEAD
-msgstr ""
-=======
 msgstr "La carpeta de dades i els fitxers provablement són accessibles des d'internet. El fitxer .htaccess que proporciona ownCloud no funciona. Us recomanem que configureu el vostre servidor web de manera que la carpeta de dades no sigui accessible o que moveu la carpeta de dades fora de la carpeta arrel del servidor web."
->>>>>>> d1c0f2a7
 
 #: templates/installation.php:36
 msgid "Create an <strong>admin account</strong>"
@@ -593,123 +404,103 @@
 msgid "Finish setup"
 msgstr "Acaba la configuració"
 
-<<<<<<< HEAD
-#: templates/layout.guest.php:38
+#: templates/layout.guest.php:16 templates/layout.user.php:17
+msgid "Sunday"
+msgstr "Diumenge"
+
+#: templates/layout.guest.php:16 templates/layout.user.php:17
+msgid "Monday"
+msgstr "Dilluns"
+
+#: templates/layout.guest.php:16 templates/layout.user.php:17
+msgid "Tuesday"
+msgstr "Dimarts"
+
+#: templates/layout.guest.php:16 templates/layout.user.php:17
+msgid "Wednesday"
+msgstr "Dimecres"
+
+#: templates/layout.guest.php:16 templates/layout.user.php:17
+msgid "Thursday"
+msgstr "Dijous"
+
+#: templates/layout.guest.php:16 templates/layout.user.php:17
+msgid "Friday"
+msgstr "Divendres"
+
+#: templates/layout.guest.php:16 templates/layout.user.php:17
+msgid "Saturday"
+msgstr "Dissabte"
+
+#: templates/layout.guest.php:17 templates/layout.user.php:18
+msgid "January"
+msgstr "Gener"
+
+#: templates/layout.guest.php:17 templates/layout.user.php:18
+msgid "February"
+msgstr "Febrer"
+
+#: templates/layout.guest.php:17 templates/layout.user.php:18
+msgid "March"
+msgstr "Març"
+
+#: templates/layout.guest.php:17 templates/layout.user.php:18
+msgid "April"
+msgstr "Abril"
+
+#: templates/layout.guest.php:17 templates/layout.user.php:18
+msgid "May"
+msgstr "Maig"
+
+#: templates/layout.guest.php:17 templates/layout.user.php:18
+msgid "June"
+msgstr "Juny"
+
+#: templates/layout.guest.php:17 templates/layout.user.php:18
+msgid "July"
+msgstr "Juliol"
+
+#: templates/layout.guest.php:17 templates/layout.user.php:18
+msgid "August"
+msgstr "Agost"
+
+#: templates/layout.guest.php:17 templates/layout.user.php:18
+msgid "September"
+msgstr "Setembre"
+
+#: templates/layout.guest.php:17 templates/layout.user.php:18
+msgid "October"
+msgstr "Octubre"
+
+#: templates/layout.guest.php:17 templates/layout.user.php:18
+msgid "November"
+msgstr "Novembre"
+
+#: templates/layout.guest.php:17 templates/layout.user.php:18
+msgid "December"
+msgstr "Desembre"
+
+#: templates/layout.guest.php:42
 msgid "web services under your control"
 msgstr "controleu els vostres serveis web"
 
-#: templates/layout.user.php:34
-=======
-#: templates/layout.guest.php:15 templates/layout.user.php:16
-msgid "Sunday"
-msgstr "Diumenge"
-
-#: templates/layout.guest.php:15 templates/layout.user.php:16
-msgid "Monday"
-msgstr "Dilluns"
-
-#: templates/layout.guest.php:15 templates/layout.user.php:16
-msgid "Tuesday"
-msgstr "Dimarts"
-
-#: templates/layout.guest.php:15 templates/layout.user.php:16
-msgid "Wednesday"
-msgstr "Dimecres"
-
-#: templates/layout.guest.php:15 templates/layout.user.php:16
-msgid "Thursday"
-msgstr "Dijous"
-
-#: templates/layout.guest.php:15 templates/layout.user.php:16
-msgid "Friday"
-msgstr "Divendres"
-
-#: templates/layout.guest.php:15 templates/layout.user.php:16
-msgid "Saturday"
-msgstr "Dissabte"
-
-#: templates/layout.guest.php:16 templates/layout.user.php:17
-msgid "January"
-msgstr "Gener"
-
-#: templates/layout.guest.php:16 templates/layout.user.php:17
-msgid "February"
-msgstr "Febrer"
-
-#: templates/layout.guest.php:16 templates/layout.user.php:17
-msgid "March"
-msgstr "Març"
-
-#: templates/layout.guest.php:16 templates/layout.user.php:17
-msgid "April"
-msgstr "Abril"
-
-#: templates/layout.guest.php:16 templates/layout.user.php:17
-msgid "May"
-msgstr "Maig"
-
-#: templates/layout.guest.php:16 templates/layout.user.php:17
-msgid "June"
-msgstr "Juny"
-
-#: templates/layout.guest.php:16 templates/layout.user.php:17
-msgid "July"
-msgstr "Juliol"
-
-#: templates/layout.guest.php:16 templates/layout.user.php:17
-msgid "August"
-msgstr "Agost"
-
-#: templates/layout.guest.php:16 templates/layout.user.php:17
-msgid "September"
-msgstr "Setembre"
-
-#: templates/layout.guest.php:16 templates/layout.user.php:17
-msgid "October"
-msgstr "Octubre"
-
-#: templates/layout.guest.php:16 templates/layout.user.php:17
-msgid "November"
-msgstr "Novembre"
-
-#: templates/layout.guest.php:16 templates/layout.user.php:17
-msgid "December"
-msgstr "Desembre"
-
-#: templates/layout.guest.php:41
-msgid "web services under your control"
-msgstr "controleu els vostres serveis web"
-
-#: templates/layout.user.php:44
->>>>>>> d1c0f2a7
+#: templates/layout.user.php:45
 msgid "Log out"
 msgstr "Surt"
 
 #: templates/login.php:8
 msgid "Automatic logon rejected!"
-<<<<<<< HEAD
-msgstr ""
-=======
 msgstr "L'ha rebutjat l'acceditació automàtica!"
->>>>>>> d1c0f2a7
 
 #: templates/login.php:9
 msgid ""
 "If you did not change your password recently, your account may be "
 "compromised!"
-<<<<<<< HEAD
-msgstr ""
-
-#: templates/login.php:10
-msgid "Please change your password to secure your account again."
-msgstr ""
-=======
 msgstr "Se no heu canviat la contrasenya recentment el vostre compte pot estar compromès!"
 
 #: templates/login.php:10
 msgid "Please change your password to secure your account again."
 msgstr "Canvieu la contrasenya de nou per assegurar el vostre compte."
->>>>>>> d1c0f2a7
 
 #: templates/login.php:15
 msgid "Lost your password?"
@@ -737,26 +528,14 @@
 
 #: templates/verify.php:5
 msgid "Security Warning!"
-<<<<<<< HEAD
-msgstr ""
-=======
 msgstr "Avís de seguretat!"
->>>>>>> d1c0f2a7
 
 #: templates/verify.php:6
 msgid ""
 "Please verify your password. <br/>For security reasons you may be "
 "occasionally asked to enter your password again."
-<<<<<<< HEAD
-msgstr ""
+msgstr "Comproveu la vostra contrasenya. <br/>Per raons de seguretat se us pot demanar escriure de nou la vostra contrasenya."
 
 #: templates/verify.php:16
 msgid "Verify"
-msgstr ""
-=======
-msgstr "Comproveu la vostra contrasenya. <br/>Per raons de seguretat se us pot demanar escriure de nou la vostra contrasenya."
-
-#: templates/verify.php:16
-msgid "Verify"
-msgstr "Comprova"
->>>>>>> d1c0f2a7
+msgstr "Comprova"